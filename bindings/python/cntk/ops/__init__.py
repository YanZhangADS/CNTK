# Copyright (c) Microsoft. All rights reserved.
# Licensed under the MIT license. See LICENSE.md file in the project root
# for full license information.
# ==============================================================================

import numpy as np
from . import sequence
from .functions import Function
from .variables import Variable, Parameter, Constant
from ..utils import sanitize_input, sanitize_shape, get_data_type, sanitize_axis, sanitize_dynamic_axes, typemap

@typemap
def combine(operands, name=''):
    '''
     Create a new Function instance which just combines the outputs of the specified list of
     'operands' Functions such that the 'Outputs' of the new 'Function' are union of the
     'Outputs' of each of the specified 'operands' Functions. E.g. When creating a classification
     model, typically the CrossEntropy loss Function and the ClassificationError Function comprise
     the two roots of the computation graph which can be combined to create a single Function
     with 2 outputs; viz. CrossEntropy loss and ClassificationError output.

    Args:
        operands (`list`): list of functions or their variables to combine
        name (`str`, optional): the name of the Combine Function in the network

    Returns:
        :class:`cntk.ops.functions.Function`
    '''
    from cntk.cntk_py import combine
    from cntk.cntk_py import Function
    converted_operands = list()
    for o in operands:
        if isinstance(o, Function):
            converted_operands.append(o.output())
        else:
            converted_operands.append(o)

    return combine(converted_operands, name)

@typemap
def alias(x, name=''):
    '''
     Create a new Function instance which just aliases the specified 'x' Function/Variable
     such that the 'Output' of the new 'Function' is same as the 'Output' of the specified 
     'x' Function/Variable, and has the newly specified name.
     The purpose of this operator is to create a new distinct reference to a symbolic
     computation which is different from the original Function/Variable that it aliases and can 
     be used for e.g. to substitute a specific instance of the aliased Function/Variable in the
     computation graph instead of substituting all usages of the aliased Function/Variable.

    Args:
        operand: The Function/Variable to alias
        name (`str`, optional): the name of the Alias Function in the network

    Returns:
        :class:`cntk.ops.functions.Function`
    '''
    from cntk.cntk_py import alias
    from cntk.cntk_py import Function
    x = sanitize_input(x)
    return alias(x, name)

##########################################################################
# evaluation ops
##########################################################################


@typemap
def cross_entropy_with_softmax(output_vector, target_vector, axis=-1, name=''):
    '''
    This operation computes the cross entropy over the softmax of the `output_vector`.
    It expects the `output_vector` as unscaled, and it computes softmax over
    the `output_vector` internally.  Any `output_vector` input over which softmax is
    already computed before passing to this operator will be incorrect.

    :math:`cross\_entropy\_with\_softmax(o, t) = {-{\sum_{i \in \{1,len(t)\}} t_i \log(softmax(o_i)) }}`

    Example:
        >>> C.cross_entropy_with_softmax([[1., 1., 1., 50.]], [[0., 0., 0., 1.]]).eval()
        array([[ 0.]], dtype=float32)

        >>> C.cross_entropy_with_softmax([[1., 2., 3., 4.]], [[0.35, 0.15, 0.05, 0.45]]).eval()
        array([[ 1.84019]], dtype=float32)

    Args:
        output_vector: the unscaled computed output values from the network
        target_vector: usually it is one-hot vector where the hot bit corresponds to the label index.
        But it can be any probability distribution over the labels.
        name (`str`, optional): the name of the Function instance in the network
    Returns:
        :class:`cntk.ops.functions.Function`
    '''
    from cntk.cntk_py import cross_entropy_with_softmax
    dtype = get_data_type(output_vector, target_vector)
    output_vector = sanitize_input(output_vector, dtype)
    target_vector = sanitize_input(target_vector, dtype)
    axis = sanitize_axis(axis)
    return cross_entropy_with_softmax(output_vector, target_vector, axis, name)


@typemap
def squared_error(output, target, name=''):
    '''
    This operation computes the sum of the squared difference between elements
    in the two input matrices. The result is a scalar (i.e., one by one matrix).
    This is often used as a training criterion node.

    Example:
        >>> i1 = C.input_variable((1,2))
        >>> i2 = C.input_variable((1,2))
        >>> C.squared_error(i1,i2).eval({i1:np.asarray([[[[2., 1.]]]], dtype=np.float32), i2:np.asarray([[[[4., 6.]]]], dtype=np.float32)})
        array([[ 29.]], dtype=float32)

        >>> C.squared_error(i1,i2).eval({i1:np.asarray([[[[1., 2.]]]], dtype=np.float32), i2:np.asarray([[[[1., 2.]]]], dtype=np.float32)})
        array([[ 0.]], dtype=float32)

    Args:
        output: the output values from the network
        target: it is usually a one-hot vector where the hot bit
         corresponds to the label index
        name (`str`, optional): the name of the Function instance in the network
    Returns:
        :class:`cntk.ops.functions.Function`
    '''
    from cntk.cntk_py import squared_error
    dtype = get_data_type(output, target)
    output = sanitize_input(output, dtype)
    target = sanitize_input(target, dtype)
    return squared_error(output, target, name)


@typemap
def classification_error(output_vector, target_vector, axis=-1, topN=1, name=''):
    '''
    This operation computes the classification_error error. It finds the index of the highest
    value in the output_vector and compares it to the actual ground truth label
    (the index of the hot bit in the target vector). The result is a scalar
    (i.e., one by one matrix). This is often used as an evaluation criterion.
    It cannot be used as a training criterion though since the gradient is not
    defined for it.

    Example:
        >>> C.classification_error([[1., 2., 3., 4.]], [[0., 0., 0., 1.]]).eval()
        array([[ 0.]], dtype=float32)

        >>> C.classification_error([[1., 2., 3., 4.]], [[0., 0., 1., 0.]]).eval()
        array([[ 1.]], dtype=float32)

        >>> # Note that non-1 values are treated as 0
        >>> C.classification_error([[1., 2., 3., 4.]], [[5., 0., 1., 0.]]).eval()
        array([[ 1.]], dtype=float32)

    Args:
        output_vector: the output values from the network
        target_vector: it is one-hot vector where the hot bit corresponds to the label index
        name (`str`, optional): the name of the Function instance in the network
    Returns:
        :class:`cntk.ops.functions.Function`
    '''
    from cntk.cntk_py import classification_error
    dtype = get_data_type(output_vector, target_vector)
    output_vector = sanitize_input(output_vector, dtype)
    target_vector = sanitize_input(target_vector, dtype)
    axis = sanitize_axis(axis)
    return classification_error(output_vector, target_vector, topN, axis, name)

##########################################################################
# convolution ops
##########################################################################


@typemap
def convolution(convolution_map, operand, strides=(1,), sharing=[True],
                auto_padding=[True], lower_pad=(0,), upper_pad=(0,), transpose=False,
                max_temp_mem_size_in_samples=0, name=''):
    '''
    Computes the convolution of a weight matrix with an image or tensor. This operation is used in image-processing applications
    and language processing. It supports any dimensions, stride, sharing or padding.

    This function operates on input tensors of the form [M1 x M2 x ... x Mn x inChannels]. This can be understood as a rank-n
    object, where each entry consists of a inChannels-dimensional vector. For example, an RGB image would have dimensions
    [W x H x 3], i.e. a [W x H]-sized structure, where each entry (pixel) consists of a 3-tuple (note, however, that the
    memory-storage format is the concatenation of 3 planes of size [W x H]).

    `convolution` convolves the input with n+1-dimensional filters, where the first n dimensions are the spatial extent of the
    filter, and the last one must be equal to inChannels. There are outChannels filters. I.e. for each output position, a vector of
    dimension outChannels is computed. Hence, the total number of filter parameters is (M1*M2*...*Mn) * inChannels * outChannels.

    Args:
        convolution_map: convolution filter weights, stored as a matrix of dimensions [outChannels, (M1*M2*...*Mn)],
         where (M1*M2*...*Mn) must be the product of the kernel dimensions, e.g. 75 for a [5 x 5]-sized filter on 3
         input channels.
        operand: convolution input. A tensor with dimensions [M1 x M2 x ... x Mn x inChannels].
        strides (optional): stride dimensions. A stride > 1 means that only pixel positions that are multiples of the stride value are computed.
         For example, a stride of 2 will lead to a halving of the dimensions. The last stride dimension that lines up with the number
         of input channels must be equal to the number of input channels.
        sharing (bool): sharing flags for each input dimension
        auto_padding (bool): flags for each input dimension whether it should be padded automatically (that is,
         symmetrically) or not padded at all. Padding means that the convolution kernel is applied to all pixel positions, where all
         pixels outside the area are assumed zero ("padded with zeroes"). Without padding, the kernels are only shifted over
         positions where all inputs to the kernel still fall inside the area. In this case, the output dimension will be less than
         the input dimension. The last value that lines up with the number of input channels must be false.
        lower_pad: precise lower padding for each input dimension.
        upper_pad : precise upper padding for each input dimension.
        transpose (bool): set to true for deconvolution.
        max_temp_mem_size_in_samples (int): maximum amount of auxiliary memory (in samples) that should be reserved to perform convolution
         operations. Some convolution engines (e.g. cuDNN and GEMM-based engines) can benefit from using workspace as it may improve
         performance. However, sometimes this may lead to higher memory utilization. Default is 0 which means the same as the inpu
         samples.
        name (`str`, optional): the name of the Function instance in the network
    Returns:
        :class:`cntk.ops.functions.Function`
    '''
    from cntk.cntk_py import convolution
    operand = sanitize_input(operand)
    return convolution(convolution_map, operand, tuple(reversed(strides)), sharing, auto_padding,
                       tuple(reversed(lower_pad)), tuple(
                           reversed(upper_pad)), transpose,
                       max_temp_mem_size_in_samples, name)

from cntk.cntk_py import PoolingType_Max, PoolingType_Average
MAX_POOLING = PoolingType_Max
AVG_POOLING = PoolingType_Average


@typemap
def pooling(operand, pooling_type, pooling_window_shape, strides=(1,), auto_padding=[False],
            lower_pad=(0,), upper_pad=(0,), name=''):
    '''
    The pooling operations compute a new matrix by selecting the maximum (max pooling) or average value in the pooling input.
    In the case of average pooling, count of average does not include padded values.

    N-dimensional pooling allows to create max or average pooling of any dimensions, stride or padding.

    Args:
        operand: pooling input
        pooling_type(str): "max" or "average"
        pooling_window_shape: dimensions of the pooling window
        strides (default 1): strides.
        auto_padding: automatic padding flags for each input dimension.
        lower_pad: precise lower padding for each input dimension
        upper_pad: precise upper padding for each input dimension
        name (`str`, optional): the name of the Function instance in the network
    Returns:
        :class:`cntk.ops.functions.Function`
    '''
    from cntk.cntk_py import pooling
    operand = sanitize_input(operand)
    pooling_window_shape = sanitize_shape(pooling_window_shape)
    strides = sanitize_shape(strides)
    lower_pad = sanitize_shape(lower_pad)
    upper_pad = sanitize_shape(upper_pad)
    return pooling(operand, pooling_type, pooling_window_shape, strides, auto_padding,
                   lower_pad, upper_pad, name)


@typemap
def batch_normalization(operand, scale, bias, running_mean, running_inv_std, spatial,
                        normalization_time_constant=0, blend_time_constant=0,
                        epsilon=0.00001, use_cudnn_engine=False, name=''):
    '''
    Normalizes layer outputs for every minibatch for each output (feature) independently
    and applies affine transformation to preserve representation of the layer.

    Args:
        operand: input of the batch normalization node
        scale: parameter tensor that holds the learned componentwise-scaling factors
        bias: parameter tensor that holds the learned bias. ``scale`` and ``bias`` must have the same
         dimensions which must be equal to the input dimensions in case of ``spatial`` = False or
         number of output convolution feature maps in case of ``spatial`` = True
        running_mean: running mean which is used during evaluation phase and might be used during
         training as well. You must pass a parameter tensor with initial value 0 and the same dimensions
         as ``scale`` and ``bias``
        running_inv_std: running variance. Represented as ``running_mean``
        spatial(`bool`): flag that indicates whether to compute mean/var for each feature in a minibatch
         independently or, in case of convolutional layers, per future map
        normalization_time_constant(`float`, default 0): time constant for computing running average of
         mean and variance as a low-pass filtered version of the batch statistics. Note: the default is not
         typically what you want
        blend_time_constant(`float`, default 0): constant for smoothing batch estimates with the running
         statistics
        epsilon: conditioner constant added to the variance when computing the inverse standard deviation
        use_cudnn_engine(`bool`, default True):
        name (`str`, optional): the name of the Function instance in the network
    Returns:
        :class:`cntk.ops.functions.Function`
    '''
    from cntk.cntk_py import batch_normalization
    operand = sanitize_input(operand)
    return batch_normalization(operand, scale, bias, running_mean, running_inv_std, spatial,
                               normalization_time_constant, blend_time_constant,
                               epsilon, use_cudnn_engine, name)

##########################################################################
# comparison ops
##########################################################################


@typemap
def less(left, right, name=''):
    '''
    Elementwise 'less' comparison of two tensors. Result is 1 if left < right else 0.

    Example:
       >>> C.less([41., 42., 43.], [42., 42., 42.]).eval()
       array([ 1.,  0.,  0.], dtype=float32)

       >>> C.less([-1,0,1], [0]).eval()
       array([ 1.,  0.,  0.], dtype=float32)

    Args:
        left: left side tensor
        right: right side tensor
        name (`str`, optional): the name of the Function instance in the network
    Returns:
        :class:`cntk.ops.functions.Function`
    '''
    from cntk.cntk_py import less
    dtype = get_data_type(left, right)
    left = sanitize_input(left, dtype)
    right = sanitize_input(right, dtype)
    return less(left, right, name)


@typemap
def equal(left, right, name=''):
    '''
    Elementwise 'equal' comparison of two tensors. Result is 1 if values are equal 0 otherwise.

    Example:
        >>> C.equal([41., 42., 43.], [42., 42., 42.]).eval()
        array([ 0.,  1.,  0.], dtype=float32)

        >>> C.equal([-1,0,1], [1]).eval()
        array([ 0.,  0.,  1.], dtype=float32)

    Args:
        left: left side tensor
        right: right side tensor
        name (`str`, optional): the name of the Function instance in the network
    Returns:
        :class:`cntk.ops.functions.Function`
    '''
    from cntk.cntk_py import equal
    dtype = get_data_type(left, right)
    left = sanitize_input(left, dtype)
    right = sanitize_input(right, dtype)
    return equal(left, right, name)


@typemap
def greater(left, right, name=''):
    '''
    Elementwise 'greater' comparison of two tensors. Result is 1 if left > right else 0.

    Example:
        >>> C.greater([41., 42., 43.], [42., 42., 42.]).eval()
        array([ 0.,  0.,  1.], dtype=float32)

        >>> C.greater([-1,0,1], [0]).eval()
        array([ 0.,  0.,  1.], dtype=float32)

    Args:
        left: left side tensor
        right: right side tensor
        name (`str`, optional): the name of the Function instance in the network
    Returns:
        :class:`cntk.ops.functions.Function`
    '''
    from cntk.cntk_py import greater
    dtype = get_data_type(left, right)
    left = sanitize_input(left, dtype)
    right = sanitize_input(right, dtype)
    return greater(left, right, name)


@typemap
def greater_equal(left, right, name=''):
    '''
    Elementwise 'greater equal' comparison of two tensors. Result is 1 if left >= right else 0.

    Example:
        >>> C.greater_equal([41., 42., 43.], [42., 42., 42.]).eval()
        array([ 0.,  1.,  1.], dtype=float32)

        >>> C.greater_equal([-1,0,1], [0]).eval()
        array([ 0.,  1.,  1.], dtype=float32)

    Args:
        left: left side tensor
        right: right side tensor
        name (`str`, optional): the name of the Function instance in the network
    Returns:
        :class:`cntk.ops.functions.Function`
    '''
    from cntk.cntk_py import greater_equal
    dtype = get_data_type(left, right)
    left = sanitize_input(left, dtype)
    right = sanitize_input(right, dtype)
    return greater_equal(left, right, name)


@typemap
def not_equal(left, right, name=''):
    '''
    Elementwise 'not equal' comparison of two tensors. Result is 1 if left != right else 0.

    Example:
        >>> C.not_equal([41., 42., 43.], [42., 42., 42.]).eval()
        array([ 1.,  0.,  1.], dtype=float32)

        >>> C.not_equal([-1,0,1], [0]).eval()
        array([ 1.,  0.,  1.], dtype=float32)

    Args:
        left: left side tensor
        right: right side tensor
        name (`str`, optional): the name of the Function instance in the network
    Returns:
        :class:`cntk.ops.functions.Function`
    '''
    from cntk.cntk_py import not_equal
    dtype = get_data_type(left, right)
    left = sanitize_input(left, dtype)
    right = sanitize_input(right, dtype)
    return not_equal(left, right, name)


@typemap
def less_equal(left, right, name=''):
    '''
    Elementwise 'less equal' comparison of two tensors. Result is 1 if left <= right else 0.

    Example:
        >>> C.less_equal([41., 42., 43.], [42., 42., 42.]).eval()
        array([ 1.,  1.,  0.], dtype=float32)

        >>> C.less_equal([-1,0,1], [0]).eval()
        array([ 1.,  1.,  0.], dtype=float32)

    Args:
        left: left side tensor
        right: right side tensor
        name (`str`, optional): the name of the Function instance in the network
    Returns:
        :class:`cntk.ops.functions.Function`
    '''
    from cntk.cntk_py import less_equal
    dtype = get_data_type(left, right)
    left = sanitize_input(left, dtype)
    right = sanitize_input(right, dtype)
    return less_equal(left, right, name)

##########################################################################
# linear ops
##########################################################################


@typemap
def plus(left, right, name=''):
    '''
    The output of this operation is the sum of the two input tensors. It supports broadcasting.

    Example:
        >>> C.plus([1, 2, 3], [4, 5, 6]).eval()
        array([ 5.,  7.,  9.], dtype=float32)

        >>> C.plus([-5, -4, -3, -2, -1], [10]).eval()
        array([ 5.,  6.,  7.,  8.,  9.], dtype=float32)

    Args:
        left: left side tensor
        right: right side tensor
        name (`str`, optional): the name of the Function instance in the network
    Returns:
        :class:`cntk.ops.functions.Function`
    '''
    from cntk.cntk_py import plus
    dtype = get_data_type(left, right)
    left = sanitize_input(left, dtype)
    right = sanitize_input(right, dtype)
    return plus(left, right, name)


@typemap
def minus(left, right, name=''):
    '''
    The output of this operation is left minus right tensor. It supports broadcasting.

    Example:
        >>> C.minus([1, 2, 3], [4, 5, 6]).eval()
        array([-3., -3., -3.], dtype=float32)

        >>> C.minus([[1,2],[3,4]], 1).eval()
        array([[ 0.,  1.],
               [ 2.,  3.]], dtype=float32)

    Args:
        left: left side tensor
        right: right side tensor
        name (`str`, optional): the name of the Function instance in the network
    Returns:
        :class:`cntk.ops.functions.Function`
    '''

    from cntk.cntk_py import minus
    dtype = get_data_type(left, right)
    left = sanitize_input(left, dtype)
    right = sanitize_input(right, dtype)
    return minus(left, right, name)


@typemap
def element_times(left, right, name=''):
    '''
    The output of this operation is the element-wise product of the two input
    tensors. It supports broadcasting. 

    Example:
        >>> C.element_times([1., 1., 1., 1.], [0.5, 0.25, 0.125, 0.]).eval()
        array([ 0.5  ,  0.25 ,  0.125,  0.   ], dtype=float32)

        >>> C.element_times([5., 10., 15., 30.], [2.]).eval()
        array([ 10.,  20.,  30.,  60.], dtype=float32)

    Args:
        left: left side tensor
        right: right side tensor
        name (`str`, optional): the name of the Function instance in the network
    Returns:
        :class:`cntk.ops.functions.Function`
    '''
    from cntk.cntk_py import element_times
    dtype = get_data_type(left, right)
    left = sanitize_input(left, dtype)
    right = sanitize_input(right, dtype)
    return element_times(left, right, name)


@typemap
def element_divide(left, right, name=''):
    '''
    The output of this operation is the element-wise division of the two input
    tensors. It supports broadcasting. 

    Example:
        >>> C.element_divide([1., 1., 1., 1.], [0.5, 0.25, 0.125, 0.]).eval()
        array([ 2.,  4.,  8.,  0.], dtype=float32)

        >>> C.element_divide([5., 10., 15., 30.], [2.]).eval()
        array([  2.5,   5. ,   7.5,  15. ], dtype=float32)

    Args:
        left: left side tensor
        right: right side tensor
        name (`str`, optional): the name of the Function instance in the network
    Returns:
        :class:`cntk.ops.functions.Function`
    '''
    from cntk.cntk_py import element_divide
    dtype = get_data_type(left, right)
    left = sanitize_input(left, dtype)
    right = sanitize_input(right, dtype)
    return element_divide(left, right, name)


@typemap
def times(left, right, output_rank=1, infer_input_rank_to_map=-1, name=''):
    '''
    The output of this operation is the matrix product of the two input matrices.
    It supports broadcasting. Sparse is supported in the right operand, if it is a matrix.
    The operator '@' has been overloaded such that in Python 3.5 and later X @ W equals times(X, W).

    Example:
        >>> C.times([[1,2],[3,4]], [[5],[6]]).eval()
        array([[ 17.],
               [ 39.]], dtype=float32)

        >>> C.times(1.*np.reshape(np.arange(8), (2.,2.,2.)),1.*np.reshape(np.arange(8), (2.,2.,2.)), output_rank=1).eval()
        array([[ 28.,  34.],
               [ 76.,  98.]])

        >>> C.times(1.*np.reshape(np.arange(8), (2,2,2)),1.*np.reshape(np.arange(8), (2,2,2)), output_rank=2).eval()
        array([[[[  4.,   5.],
                 [  6.,   7.]],
        <BLANKLINE>
                [[ 12.,  17.],
                 [ 22.,  27.]]],
        <BLANKLINE>
        <BLANKLINE>
               [[[ 20.,  29.],
                 [ 38.,  47.]],
        <BLANKLINE>
                [[ 28.,  41.],
                 [ 54.,  67.]]]])

    Args:
        left: left side matrix or tensor
        right: right side matrix or tensor
        output_rank (`int`): in case we have tensors as arguemnts, output_rank represents
            the number of axes to be collapsed in order to transform the tensors
            into matrices, perform the operation and then reshape back (explode the axes)
        infer_input_rank_to_map ('int'): meant for internal use only. Always use default value
        name (`str`, optional): the name of the Function instance in the network

    Returns:
        :class:`cntk.ops.functions.Function`
    '''
    from cntk.cntk_py import times
    dtype = get_data_type(left, right)
    left = sanitize_input(left, dtype)
    right = sanitize_input(right, dtype)
    return times(right, left, output_rank, infer_input_rank_to_map, name)

##########################################################################
# non_diff ops
##########################################################################


@typemap
def floor(arg, name=''):
    '''
    The output of this operation is the element wise value rounded to the largest
    integer less than or equal to the input.

    Example:
        >>> C.floor([0.2, 1.3, 4., 5.5, 0.0]).eval()
        array([ 0.,  1.,  4.,  5.,  0.], dtype=float32)

        >>> C.floor([[0.6, 3.3], [1.9, 5.6]]).eval()
        array([[ 0.,  3.],
               [ 1.,  5.]], dtype=float32)

        >>> C.floor([-5.5, -4.2, -3., -0.7, 0]).eval()
        array([-6., -5., -3., -1.,  0.], dtype=float32)

        >>> C.floor([[-0.6, -4.3], [1.9, -3.2]]).eval()
        array([[-1., -5.],
               [ 1., -4.]], dtype=float32)

    Args:
        arg: input tensor
        name (`str`, optional): the name of the Function instance in the network (optional)
    Returns:
        :class:`cntk.ops.functions.Function`
    '''
    from cntk.cntk_py import floor
    arg = sanitize_input(arg, get_data_type(arg))
    return floor(arg, name)


@typemap
def ceil(arg, name=''):
    '''
    The output of this operation is the element wise value rounded to the smallest
    integer greater than or equal to the input.

    Example:
        >>> C.ceil([0.2, 1.3, 4., 5.5, 0.0]).eval()
        array([ 1.,  2.,  4.,  6.,  0.], dtype=float32)

        >>> C.ceil([[0.6, 3.3], [1.9, 5.6]]).eval()
        array([[ 1.,  4.],
               [ 2.,  6.]], dtype=float32)

    Args:
        arg: input tensor
        name (`str`, optional): the name of the Function instance in the network (optional)
    Returns:
        :class:`cntk.ops.functions.Function`
    '''
    from cntk.cntk_py import ceil
    arg = sanitize_input(arg, get_data_type(arg))
    return ceil(arg, name)


@typemap
def round(arg, name=''):
    '''
    The output of this operation is the element wise value rounded to the nearest integer.
    In case of tie, where element can have exact fractional part of 0.5
    this operation follows "round half-up" tie breaking strategy.
    This is different from the round operation of numpy which follows
    round half to even.

    Example:
        >>> C.round([0.2, 1.3, 4., 5.5, 0.0]).eval()
        array([ 0.,  1.,  4.,  6.,  0.], dtype=float32)

        >>> C.round([[0.6, 3.3], [1.9, 5.6]]).eval()
        array([[ 1.,  3.],
               [ 2.,  6.]], dtype=float32)

        >>> C.round([-5.5, -4.2, -3., -0.7, 0]).eval()
        array([-5., -4., -3., -1.,  0.], dtype=float32)

        >>> C.round([[-0.6, -4.3], [1.9, -3.2]]).eval()
        array([[-1., -4.],
               [ 2., -3.]], dtype=float32)

    Args:
        arg: input tensor
        name (`str`, optional): the name of the Function instance in the network (optional)
    Returns:
        :class:`cntk.ops.functions.Function`
    '''
    from cntk.cntk_py import round
    arg = sanitize_input(arg, get_data_type(arg))
    return round(arg, name)

##########################################################################
# non_linear and nn ops
##########################################################################

@typemap
def clip(x, min_value, max_value, name=''):
    '''
    Computes a tensor with all of its values clipped to fall
    between `min_value` and `max_value`, i.e.
    ``min(max(x, min_value), max_value)``.

    The output tensor has the same shape as `x`.

    Example:
        >>> C.clip([1., 2.1, 3.0, 4.1], 2., 4.).eval()
        array([ 2. ,  2.1,  3. ,  4. ], dtype=float32)

        >>> C.clip([-10., -5., 0., 5., 10.], [-5., -4., 0., 3., 5.], [5., 4., 1., 4., 9.]).eval()
        array([-5., -4.,  0.,  4.,  9.], dtype=float32)

    Args:
        x: tensor to be clipped
        min_value (`float`): a scalar or a tensor which represents the minimum value to clip element
         values to
        max_value (`float`): a scalar or a tensor which represents the maximum value to clip element
         values to
        name (`str`, optional): the name of the Function instance in the network
    Returns:
        :class:`cntk.ops.functions.Function`
    '''
    from cntk.cntk_py import clip
    x = sanitize_input(x, get_data_type(x))
    min_value = sanitize_input(min_value, get_data_type(min_value))
    max_value = sanitize_input(max_value, get_data_type(max_value))
    return clip(x, min_value, max_value, name)


@typemap
def relu(x, name=''):
    '''
    Rectified linear operation. Computes the element-wise rectified linear
    of `x`: ``max(x, 0)``

    The output tensor has the same shape as `x`.

    Example:
        >>> C.relu([[-1, -0.5, 0, 1, 2]]).eval()
        array([[ 0.,  0.,  0.,  1.,  2.]], dtype=float32)

    Args:
        x: numpy array or any :class:`cntk.ops.functions.Function` that outputs a tensor
        name (`str`, optional): the name of the Function instance in the network
    Returns:
        :class:`cntk.ops.functions.Function`
    '''
    from cntk.cntk_py import re_lu
    x = sanitize_input(x)
    return re_lu(x, name)


@typemap
def sigmoid(x, name=''):
    '''
    Computes the element-wise sigmoid of `x`:

    :math:`sigmoid(x) = {1 \over {1+\exp(-x)}}`

    The output tensor has the same shape as `x`.

    Example:
        >>> C.sigmoid([-2, -1., 0., 1., 2.]).eval()
        array([ 0.119203,  0.268941,  0.5     ,  0.731059,  0.880797], dtype=float32)

    Args:
        x: numpy array or any :class:`cntk.ops.functions.Function` that outputs a tensor
        name (`str`, optional): the name of the Function instance in the network
    Returns:
        :class:`cntk.ops.functions.Function`
    '''
    from cntk.cntk_py import sigmoid
    x = sanitize_input(x)
    return sigmoid(x, name)


@typemap
def tanh(x, name=''):
    '''
    Computes the element-wise tanh of `x`:

    The output tensor has the same shape as `x`.

    Example:
        >>> C.tanh([[1,2],[3,4]]).eval()
        array([[ 0.761594,  0.964028],
               [ 0.995055,  0.999329]], dtype=float32)

    Args:
        x: numpy array or any :class:`cntk.ops.functions.Function` that outputs a tensor
        name (`str`, optional): the name of the Function instance in the network
    Returns:
        :class:`cntk.ops.functions.Function`
    '''
    from cntk.cntk_py import tanh
    x = sanitize_input(x)
    return tanh(x, name)


@typemap
def softmax(x, name=''):
    '''
    Squashes the input values `x` such that they add up to 1:

    :math:`softmax(x) = {\exp(x_i) - \max_{x_i \in x}(\exp(x_i)) \over {\sum_{x_i \in x} \exp(x_i)- \max_{x_i \in x}(\exp(x_i)) }}`

    The term :math:`\max_{x_i \in x}(\exp(x_i))` is subtracted for numerical
    stability.

    Example:
        >>> C.softmax([[1, 1, 2, 3]]).eval()
        array([[ 0.082595,  0.082595,  0.224515,  0.610296]], dtype=float32)

        >>> C.softmax([1, 1]).eval()
        array([ 0.5,  0.5], dtype=float32)

    Args:
        x: numpy array or any :class:`cntk.ops.functions.Function` that outputs a tensor
        name (`str`, optional): the name of the Function instance in the network
    Returns:
        :class:`cntk.ops.functions.Function`
    '''
    from cntk.cntk_py import softmax
    x = sanitize_input(x)
    return softmax(x)


@typemap
def hardmax(x, name=''):
    '''
    Creates a tensor with the same shape as the input tensor, with zeros everywhere and a 1.0 where the
    maximum value of the input tensor is located. If the maximum value is repeated, 1.0 is placed in the first location found.

    Example:
        >>> C.hardmax([1., 1., 2., 3.]).eval()
        array([ 0.,  0.,  0.,  1.], dtype=float32)

        >>> C.hardmax([1., 3., 2., 3.]).eval()
        array([ 0.,  1.,  0.,  0.], dtype=float32)

    Args:
        x: numpy array or any :class:`cntk.ops.functions.Function` that outputs a tensor
        name (`str`): the name of the node in the network
    Returns:
        :class:`cntk.ops.functions.Function`
    '''
    from cntk.cntk_py import hardmax
    x = sanitize_input(x)
    return hardmax(x)


@typemap
def exp(x, name=''):
    '''
    Computes the element-wise exponential of `x`:

    :math:`exp(x) = {e^x}`

    Example:
        >>> C.exp([0., 1.]).eval()
        array([ 1.      ,  2.718282], dtype=float32)

    Args:
        x: numpy array or any :class:`cntk.ops.functions.Function` that outputs a tensor
        name (`str`, optional): the name of the Function instance in the network
    Returns:
        :class:`cntk.ops.functions.Function`
    '''
    from cntk.cntk_py import exp
    x = sanitize_input(x)
    return exp(x, name)


@typemap
def log(x, name=''):
    '''
    Computes the element-wise the natural logarithm of `x`:

    Example:
        >>> C.log([1., 2.]).eval()
        array([ 0.      ,  0.693147], dtype=float32)

    Args:
        x: numpy array or any :class:`cntk.ops.functions.Function` that outputs a tensor
        name (`str`, optional): the name of the Function instance in the network
    Returns:
        :class:`cntk.ops.functions.Function`

    Note:
        CNTK returns -85.1 for log(x) if `x` is negative or zero. The reason is that
        it uses 1e-37 (whose natural logarithm is -85.1) as the smallest float
        number for `log`, because this is the only guaranteed precision across
        platforms. This will be changed to return `NaN` and `-inf`.
    '''
    from cntk.cntk_py import log
    x = sanitize_input(x)
    return log(x, name)


@typemap
def sqrt(x, name=''):
    '''
    Computes the element-wise square-root of `x`:

    :math:`sqrt(x) = {\sqrt[2]{x}}`

    Example:
        >>> C.sqrt([0., 4.]).eval()
        array([ 0.,  2.], dtype=float32)

    Args:
        x: numpy array or any :class:`cntk.ops.functions.Function` that outputs a tensor
        name (`str`, optional): the name of the Function instance in the network
    Returns:
        :class:`cntk.ops.functions.Function`

    Note:
        CNTK returns zero for sqrt of negative nubmers, this will be changed to
        retrun NaN
    '''
    from cntk.cntk_py import sqrt
    x = sanitize_input(x)
    return sqrt(x, name)


@typemap
def square(x, name=''):
    '''
    Computes the element-wise square of `x`:

    Example:
        >>> C.square([1., 10.]).eval()
        array([   1.,  100.], dtype=float32)

    Args:
        x: numpy array or any :class:`cntk.ops.functions.Function` that outputs a tensor
        name (`str`, optional): the name of the Function instance in the network
    Returns:
        :class:`cntk.ops.functions.Function`
    '''
    from cntk.cntk_py import square
    x = sanitize_input(x)
    return square(x, name)


@typemap
def abs(x, name=''):
    '''
    Computes the element-wise absolute of `x`:

    :math:`abs(x) = |x|`

    Example:
        >>> C.abs([-1, 1, -2, 3]).eval()
        array([ 1.,  1.,  2.,  3.], dtype=float32)

    Args:
        x: numpy array or any :class:`cntk.ops.functions.Function` that outputs a tensor
        name (`str`, optional): the name of the Function instance in the network
    Returns:
        :class:`cntk.ops.functions.Function`
    '''
    from cntk.cntk_py import abs
    x = sanitize_input(x)
    return abs(x, name)


@typemap
def negate(x, name=''):
    '''
    Computes the element-wise negation of `x`:

    :math:`negate(x) = -x`

    Example:
        >>> C.negate([-1, 1, -2, 3]).eval()
        array([ 1., -1.,  2., -3.], dtype=float32)

    Args:
        x: numpy array or any :class:`cntk.ops.functions.Function` that outputs a tensor
        name (`str`, optional): the name of the Function instance in the network
    Returns:
        :class:`cntk.ops.functions.Function`
    '''
    from cntk.cntk_py import negate
    x = sanitize_input(x)
    return negate(x, name)


@typemap
def reciprocal(x, name=''):
    '''
    Computes the element-wise reciprocal of `x`:

    Example:
        >>> C.reciprocal([-1/3, 1/5, -2, 3]).eval()
        array([-3.      ,  5.      , -0.5     ,  0.333333], dtype=float32)

    Args:
        x: numpy array or any :class:`cntk.ops.functions.Function` that outputs a tensor
        name (`str`, optional): the name of the Function instance in the network
    Returns:
        :class:`cntk.ops.functions.Function`
    '''
    from cntk.cntk_py import reciprocal
    x = sanitize_input(x)
    return reciprocal(x, name)


@typemap
def element_select(flag, value_if_true, value_if_false, name=''):
    '''
    return either value_if_true or value_if_false based on the value of flag.
    If flag != 0 value_if_true is returned, otherwise value_if_false.
    Behaves analogously to numpy.where(...).

    Example:
        >>> C.element_select([-10, -1, 0, 0.3, 100], [1, 10, 100, 1000, 10000], [ 2, 20, 200, 2000, 20000]).eval()
        array([     1.,     10.,    200.,   1000.,  10000.], dtype=float32)

    Args:
        flag: tensor
        value_if_true: tensor
        value_if_false: tensor
        name (`str`, optional): the name of the Function instance in the network
    Returns:
        :class:`cntk.ops.functions.Function`
    '''
    from cntk.cntk_py import element_select
    flag = sanitize_input(flag)
    value_if_true = sanitize_input(value_if_true)
    value_if_false = sanitize_input(value_if_false)
    return element_select(flag, value_if_true, value_if_false, name)

##########################################################################
# recurrent ops
##########################################################################

# TODO: add default value for initial_state. It should be a constant scalar
# (0.0), using the default device

@typemap
def future_value(x, initial_state=None, time_step=1, name=''):
    '''
    This function returns the future value w.r.t. `x`. It is most often used when
    creating RNNs. The resulting tensor has the same shape as the input but is
    the next logical sample. The `time_step` parameter is the number of steps
    to look into the future and is 1 by default. If there is no future value (i.e.
    the current sample is the last one in the tensor) then the `initial_state`
    value is returned.

    Example:
        TBA
    Args:
        x: the tensor (or its name) from which the future value is obtained.
        initial_state: tensor or scalar representing the initial value to be
        used when the input tensor is shifted in time.
        time_step (`int`): the number of time steps to look into the future (default 1)
        name (`str`, optional): the name of the Function instance in the network
    Returns:
        :class:`cntk.ops.functions.Function`
    '''

    from ..utils import sanitize_dtype_cntk
    from ..cntk_py import Constant
    from cntk.cntk_py import future_value

    if initial_state is None:
        initial_state = Constant.scalar(sanitize_dtype_cntk(np.float32), 0.0)

    x = sanitize_input(x)
    return future_value(x, initial_state, time_step, name)


@typemap
def past_value(x, initial_state=None, time_step=1, name=''):
    '''
    This function returns the past value w.r.t. `x`. It is most often used when
    creating RNNs. The resulting tensor has the same shape as the input but is
    the previous logical sample. The `time_step` parameter is the number of steps
    to look into the past and is 1 by default. If there is no past value (i.e.
    the current sample is the first one in the tensor)  then the `initial_state`
    value is returned.

    Example:
        TBA
    Args:
        x: the tensor (or its name) from which the past value is obtained
        initial_state: tensor or scalar representing the initial value to be
        used when the input tensor is shifted in time.
        time_step (`int`): the number of time steps to look into the past (default 1)
        name (`str`, optional): the name of the Function instance in the network
    Returns:
        :class:`cntk.ops.functions.Function`
    '''

    from ..utils import sanitize_dtype_cntk
    from ..cntk_py import Constant
    from cntk.cntk_py import past_value

    if initial_state is None:
        initial_state = Constant.scalar(sanitize_dtype_cntk(np.float32), 0.0)

    x = sanitize_input(x)
    return past_value(x, initial_state, time_step, name)

##########################################################################
# reshaping ops
##########################################################################

# TODO: enable when it is exposed in c++


@typemap
def reshape(x, shape, name=''):
    '''
    Reinterpret input samples as having different tensor dimensions
    One dimension may be specified as 0 and will be inferred

    The output tensor has the shape specified by 'shape'.

    Examples:
        >>> i1 = C.input_variable(shape=(3,2))
        >>> C.reshape(i1, (2,3)).eval({i1:np.asarray([[[[0., 1.],[2., 3.],[4., 5.]]]], dtype=np.float32)})
        array([[[[ 0.,  1.,  2.],
                 [ 3.,  4.,  5.]]]], dtype=float32)

    Args:
        x: tensor to be reshaped
        shape (`tuple`): a tuple defining the resulting shape
        name (`str`, optional): the name of the Function instance in the network
    Returns:
        :class:`cntk.ops.functions.Function`
    '''
    if np.any(np.asarray(shape) < 0):
        # TODO decide on whether -1 instead of 0 should be used to infer the
        # dimension
        raise ValueError('shape dimensions cannot be negative')

    from cntk.cntk_py import reshape
    x = sanitize_input(x)
    shape = sanitize_shape(shape)

    return reshape(x, shape, name)


@typemap
def transpose(x, axis1=0, axis2=1, name=''):
    '''
    Swaps two axes of the tensor. The output tensor has the same data but with
    `axis1` and `axis2` swapped.

    Examples:
        >>> C.transpose([[[0,1],[2,3],[4,5]]], 1, 2).eval()
        array([[[ 0.,  2.,  4.],
                [ 1.,  3.,  5.]]], dtype=float32)

    Args:
        x: tensor to be transposed
        axis1 (`int` or :class:`cntk.Axis`): the axis to swap with `axis2`
        axis2 (`int` or :class:`cntk.Axis`): the axis to swap with `axis1`
        name (`str`, optional): the name of the Function instance in the network
    Returns:
        :class:`cntk.ops.functions.Function`
    '''
    from cntk.cntk_py import transpose_axes
    x = sanitize_input(x)
<<<<<<< HEAD
    rank = max(len(x.shape), 2)
    axis1 = sanitize_axis(rank, axis1)
    axis2 = sanitize_axis(rank, axis2)
=======
    axis1 = sanitize_axis(axis1)
    axis2 = sanitize_axis(axis2)
>>>>>>> 7e54db0d
    return transpose_axes(x, axis1, axis2, name)


@typemap
def slice(x, axis, begin_index, end_index, name=''):
    '''
    Slice the input along an axis.

    Examples:
        >>> # Slice using input variable
        >>> # create 2x3 matrix
        >>> x1 = C.input_variable((2,3))
        >>> # slice index 1 (second) at first axis
        >>> C.slice(x1, 0, 1, 2).eval({x1: np.asarray([[[[1,2,-3],
        ...                                              [4, 5, 6]]]],dtype=np.float32)})
        array([[[[ 4.,  5.,  6.]]]], dtype=float32)
        >>> # slice index 0 (first) at second axis
        >>> C.slice(x1, 1, 0, 1).eval({x1: np.asarray([[[[1,2,-3],
        ...                                              [4, 5, 6]]]],dtype=np.float32)})
        array([[[[ 1.],
                 [ 4.]]]], dtype=float32)

        >>> #slice using constant
        >>> data = np.asarray([[1, 2, -3],
        ...                     [4, 5,  6]], dtype=np.float32)
        >>> x = C.constant(value=data)
        >>> C.slice(x, 0, 1, 2).eval()
        array([[ 4.,  5.,  6.]], dtype=float32)
        >>> C.slice(x, 1, 0, 1).eval()
        array([[ 1.],
               [ 4.]], dtype=float32)

    NumPy's way of slicing works, too:

    Examples:
        TODO: Make following lines work. Uncomment when done
        #>>> x1[1].eval()
        #array([[ 4.,  5.,  6.]], dtype=float32)
        #>>> x1[:,:2,:].eval()
        #array([[ 1.,  2.],
        #         [ 4.,  5.]], dtype=float32)

    Args:
        x: input tensor
        axis (`int` or :class:`cntk.Axis`): axis along which `begin_index` and `end_index`
         will be used. If it is of type `int` it will be used as a static axis.
        begin_index (`int`): the index along axis where the slicing starts
        end_index (`int`): the index along axis where the slicing ends
        name (`str`, optional): the name of the Function instance in the network

    See also:
        Indexing in NumPy: http://docs.scipy.org/doc/numpy/reference/arrays.indexing.html

    Returns:
        :class:`cntk.ops.functions.Function`
    '''
    from cntk.cntk_py import slice
    x = sanitize_input(x)
<<<<<<< HEAD
    axis = sanitize_axis(len(x.shape), axis)
=======
    axis = sanitize_axis(axis)
>>>>>>> 7e54db0d
    return slice(x, axis, begin_index, end_index, name)

# TODO: enable when it is exposed in c++


@typemap
def splice(inputs, axis=-1, name=''):
    '''
    Concatenate the input tensors along an axis.

    Examples:
        >>> # create 2x2 matrix in a sequence of length 1 in a batch of one sample
        >>> data1 = np.asarray([[[1, 2],
        ...                      [4, 5]]], dtype=np.float32)

        >>> x = C.constant(value=data1)
        >>> # create 3x2 matrix in a sequence of length 1 in a batch of one sample
        >>> data2 = np.asarray([[[10, 20],
        ...                       [30, 40],
        ...                       [50, 60]]],dtype=np.float32)
        >>> y = C.constant(value=data2)
        >>> # splice both inputs on axis=0 returns a 5x2 matrix
        >>> C.splice((x,y), 1).eval()
        array([[[  1.,   2.],
                [  4.,   5.],
                [ 10.,  20.],
                [ 30.,  40.],
                [ 50.,  60.]]], dtype=float32)

    Args:
        inputs (`list`): tuple of input tensors
        axis (:class:`cntk.Axis`): axis along which the concatenation will be performed
        name (`str`, optional): the name of the Function instance in the network

    Returns:
        :class:`cntk.ops.functions.Function`
    '''
    from cntk.cntk_py import splice
    if type(inputs) not in (list, tuple):
        raise ValueError('inputs has to be an iterable')

    inputs = [sanitize_input(x) for x in inputs]

<<<<<<< HEAD
    rank = max([len(x.shape) for x in inputs])
    axis = sanitize_axis(rank, axis)
=======
    axis = sanitize_axis(axis)
>>>>>>> 7e54db0d

    return splice(inputs, axis, name)

##########################################################################
# reduction ops
##########################################################################


@typemap
def reduce_sum(x, axis=None, name=''):
    '''
    Computes the sum of the input tensor's elements across one axis. If the axis parameter
    is not specified then the sum will be computed over all axes, that is, the output is a scalar,
    which is the sum of tensor's elements.

    Examples:
        >>> # create 3x2 matrix in a sequence of length 1 in a batch of one sample
        >>> data = [[10, 20],[30, 40],[50, 60]]

        >>> # reduce over the first axis
        >>> C.reduce_sum(data, 0).eval()
        array([[  90.,  120.]], dtype=float32)

        >>> # reduce over the second axis
        >>> C.reduce_sum(data, 1).eval()
        array([[  30.],
               [  70.],
               [ 110.]], dtype=float32)

        >>> # Negative axis is counted from last to first. So -1 retrieves same
        >>> # result as 1 on a matrix of rank 2.
        >>> C.reduce_sum(data, -1).eval()
        array([[  30.],
               [  70.],
               [ 110.]], dtype=float32)

        >>> # And -2 retrieves the same result as 0 on a matrix of rank 2.
        >>> C.reduce_sum(data, -2).eval()
        array([[  90.,  120.]], dtype=float32)

        >>> # reduce over the all axes
        >>> C.reduce_sum(data).eval()
        array(210.0, dtype=float32)

    Args:
        x: input tensor
        axis (`int` or :class:`cntk.Axis`): axis along which the reduction will be performed
        name (`str`, optional): the name of the Function instance in the network

    Returns:
        :class:`cntk.ops.functions.Function`
    '''
    from cntk.cntk_py import reduce_sum
    x = sanitize_input(x)
<<<<<<< HEAD
    axis = sanitize_axis(len(x.shape), axis)
=======
    axis = sanitize_axis(axis)
>>>>>>> 7e54db0d
    return reduce_sum(x, axis, name)


@typemap
def reduce_log_sum(x, axis=None, name=''):
    '''
    Computes the log sum of the input tensor's elements across the specified axis.

    Examples:
        TBA

    Args:
        x: input tensor
        axis (`int` or :class:`cntk.Axis`): axis along which the reduction will be performed
        name (`str`): the name of the Function instance in the network

    Returns:
        :class:`cntk.ops.functions.Function`
    '''
    from cntk.cntk_py import reduce_log_sum
    x = sanitize_input(x)
<<<<<<< HEAD
    axis = sanitize_axis(len(x.shape), axis)
=======
    axis = sanitize_axis(axis)
>>>>>>> 7e54db0d
    return reduce_log_sum(x, axis, name)


@typemap
def reduce_mean(x, axis=None, name=''):
    '''
    Computes the mean of the input tensor's elements across the specified axis.

    Examples:
        >>> # create 3x2 matrix in a sequence of length 1 in a batch of one sample
        >>> data = [[10, 20],[30, 40],[50, 60]]

        >>> C.reduce_mean(data, 0).eval()
        array([[ 30.,  40.]], dtype=float32)

        >>> C.reduce_mean(data, 1).eval()
        array([[ 15.],
               [ 35.],
               [ 55.]], dtype=float32)

    Args:
        x: input tensor
        axis (`int` or :class:`cntk.Axis`): axis along which the reduction will be performed
        name (`str`, optional): the name of the Function instance in the network

    Returns:
        :class:`cntk.ops.functions.Function`
    '''
    from cntk.cntk_py import reduce_mean
    x = sanitize_input(x)
<<<<<<< HEAD
    axis = sanitize_axis(len(x.shape), axis)
=======
    axis = sanitize_axis(axis)
>>>>>>> 7e54db0d
    return reduce_mean(x, axis, name)


@typemap
def reduce_max(x, axis=None, name=''):
    '''
    Computes the max of the input tensor's elements across the specified axis.

    Examples:
        >>> # create 3x2 matrix in a sequence of length 1 in a batch of one sample
        >>> data = [[10, 20],[30, 40],[50, 60]]

        >>> C.reduce_max(data, 0).eval()
        array([[ 50.,  60.]], dtype=float32)

        >>> C.reduce_max(data, 1).eval()
        array([[ 20.],
               [ 40.],
               [ 60.]], dtype=float32)

    Args:
        x: input tensor
        axis (`int` or :class:`cntk.Axis`): axis along which the reduction will be performed
        name (`str`): the name of the Function instance in the network

    Returns:
        :class:`cntk.ops.functions.Function`
    '''
    from cntk.cntk_py import reduce_max
    x = sanitize_input(x)
<<<<<<< HEAD
    axis = sanitize_axis(len(x.shape), axis)
=======
    axis = sanitize_axis(axis)
>>>>>>> 7e54db0d
    return reduce_max(x, axis, name)


@typemap
def reduce_min(x, axis=None, name=''):
    '''
    Computes the min of the input tensor's elements across the specified axis.

    Examples:
        >>> # create 3x2 matrix in a sequence of length 1 in a batch of one sample
        >>> data = [[10, 20],[30, 40],[50, 60]]

        >>> C.reduce_min(data, 0).eval()
        array([[ 10.,  20.]], dtype=float32)

        >>> C.reduce_min(data, 1).eval()
        array([[ 10.],
               [ 30.],
               [ 50.]], dtype=float32)

    Args:
        x: input tensor
        axis (`int` or :class:`cntk.Axis`): axis along which the reduction will be performed
        name (`str`): the name of the Function instance in the network

    Returns:
        :class:`cntk.ops.functions.Function`
    '''
    from cntk.cntk_py import reduce_min
    x = sanitize_input(x)
<<<<<<< HEAD
    axis = sanitize_axis(len(x.shape), axis)
=======
    axis = sanitize_axis(axis)
>>>>>>> 7e54db0d
    return reduce_min(x, axis, name)

##########################################################################
# training ops
##########################################################################


@typemap
def dropout(x, dropout_rate=0.0, name=''):
    '''
    Randomly selects elements of the input with a given probability called the `dropout_rate`, and sets
    them to 0. This has been shown to improve generalizability of models.

    In CNTK's implementation, the remaining values that are not set to 0 will instead be multiplied
    with (1 / (1 - `dropout_rate`)). This way, the model parameters learned with dropout are directly
    applicable in inference. (If this was not done, the user would have to manually scale them before
    inference.)

    Examples:
        >>> data = [[10, 20],[30, 40],[50, 60]]
        >>> C.dropout(data, 0.5).eval() # doctest: +SKIP
        array([[  0.,  40.],
               [  0.,  80.],
               [  0.,   0.]], dtype=float32)

        >>> C.dropout(reduce_data, 0.75).eval() # doctest: +SKIP
        array([[   0.,    0.],
               [   0.,  160.],
               [   0.,  240.]], dtype=float32)

    Args:
        x: input tensor
        dropout_rate (float, [0,1)): fraction of nodes to be set to zero
        name (`str`, optional): the name of the Function instance in the network

    Returns:
        :class:`cntk.ops.functions.Function`
    '''
    if dropout_rate < 0.0 or dropout_rate >= 1.0:
        raise ValueError('dropout_rate must be in the interval [0,1)')

    from cntk.cntk_py import dropout
    x = sanitize_input(x)

    return dropout(x, dropout_rate, name)

##########################################################################
# variables_and_parameters ops
##########################################################################

from cntk.cntk_py import Axis, DeviceDescriptor

# TODO: expose output_variable as well ?

# TODO: if we end up using only factory methods, we should get rid of the
# class Variable in variables.py


@typemap
def input_variable(shape, data_type=np.float32, needs_gradient=True, is_sparse=False,
                   dynamic_axes=Axis.default_input_variable_dynamic_axes, name=''):
    '''
    It creates an input node.

    Args:
        shape (`tuple` or `int`): the shape of the input tensor
        data_type (`type`, optional): np.float32 (default) or np.float64
        needs_gradients (`bool`, optional): whether to back-propagates to it or not. True by default.
        is_sparse (`bool`, optional): whether the variable is sparse (`False` by default)
        dynamic_axes (`list` or `tuple`, default): a list of dynamic axis (e.g., batch axis, time axis)
        name (`str`, optional): the name of the Function instance in the network

    Returns:
        :class:`cntk.ops.variables.Variable`
    '''
    from cntk.cntk_py import input_variable
    from ..utils import sanitize_shape, sanitize_dtype_cntk

    shape = sanitize_shape(shape)

    if data_type is None:
        data_type = np.float32
    dtype = sanitize_dtype_cntk(data_type)
    dynamic_axes = sanitize_dynamic_axes(dynamic_axes)

    # TODO dynamic axis for numpy arrays
    # TODO sparse for numpy arrays

    return input_variable(shape, is_sparse, dtype, needs_gradient, name, dynamic_axes)


@typemap
def placeholder_variable(shape, dynamic_axes=Axis.default_input_variable_dynamic_axes, name=''):
    '''
    It creates a variable place holder for recurrence networks, when the network's dynamic axes
    are unfolded, the place holder will get assigned a variable along the correspondent dynamic axis.

    Args:
        shape (`tuple` or `int`): the shape of the variable tensor
        dynamic_axes (`list`): the list of dynamic axes that the actual variable uses

    Returns:
        :class:`cntk.ops.functions.Function`
    '''
    from cntk.cntk_py import placeholder_variable
    shape = sanitize_shape(shape)
    dynamic_axes = sanitize_dynamic_axes(dynamic_axes)
    return placeholder_variable(shape, name, dynamic_axes)


@typemap
def parameter(shape=None, init=None, device=None, name=''):
    '''
    It creates a parameter tensor.

    Examples:
        >>> init_parameter = C.parameter(shape=(3,4), init=2)
        >>> np.asarray(init_parameter) # doctest: +SKIP
        array([[ 2.,  2.,  2.,  2.],
               [ 2.,  2.,  2.,  2.],
               [ 2.,  2.,  2.,  2.]], dtype=float32)

    Args:
        shape (`tuple` or `int`, optional): the shape of the input tensor. If not provided, it
         will be inferred from ``value``.
        init (scalar or NumPy array or initializer): if init is a scalar
         it will be replicated for every element in the tensor or
         NumPy array. If it is the output of an initializer form
         :module:`cntk.initializer` it will be used to initialize the tensor at
         the first forward pass. If `None`, the tensor will be initialized
         with 0.
        device (:class:`cntk.DeviceDescriptor`): instance of DeviceDescriptor
        name (`str`, optional): the name of the Parameter instance in the network

    Returns:
        :class:`cntk.ops.variables.Parameter`
    '''

    from .variables import Parameter
    if not device:
        device = DeviceDescriptor.use_default_device()

    if np.isscalar(init) and not shape:
        shape = ()
        if isinstance(init, np.ndarray):
            data_type = str(init.dtype)
        else:
            data_type = 'float32'
    else:
        data_type = None

    return Parameter(shape, init, data_type, device, name)


@typemap
def constant(value=None, shape=None, device=None, name=''):
    '''
    It creates a constant tensor initialized from a numpy array

    Examples
        >>> constant_data = C.constant([[1., 2.], [3., 4.], [5., 6.]])
        >>> constant_data.value
        array([[ 1.,  2.],
               [ 3.,  4.],
               [ 5.,  6.]], dtype=float32)

    Args:
        value (scalar or NumPy array, optional): a scalar initial value that would be replicated for
         every element in the tensor or NumPy array.
         If ``None``, the tensor will be initialized uniformly random.
        shape (`tuple` or `int`, optional): the shape of the input tensor. If not provided, it will
         be inferred from ``value``.
        device (:class:`cntk.DeviceDescriptor`): instance of DeviceDescriptor
        name (`str`, optional): the name of the Function instance in the network
    Returns:
        :class:`cntk.ops.variables.Constant`
    '''
    from .variables import Constant
    if not device:
        device = DeviceDescriptor.use_default_device()
    if np.isscalar(value) and not shape:
        shape = ()
        if isinstance(value, np.ndarray):
            data_type = str(value.dtype)
        else:
            data_type = 'float32'
    else:
        data_type = None

    return Constant(value, shape, data_type, device, name)

##########################################################################
# normalization ops
##########################################################################

# TODO: ComputeInputPerDimMeansAndInvStdDevs


@typemap
def per_dim_mean_variance_normalize(operand, mean, inv_stddev, name=''):
    '''
    Computes per dimension mean-variance normalization of the specified input operand.

    Args:
        operand: the variable to be normalized
        mean (NumPy array): per dimension mean to use for the normalization
        inv_stddev (NumPy array): per dimension standard deviation to use for the normalization
        name (`str`, optional): the name of the Function instance in the network
    Returns:
        :class:`cntk.ops.functions.Function`
    '''
    from cntk.cntk_py import per_dim_mean_variance_normalize
    mean = sanitize_input(mean, get_data_type(mean))
    inv_stddev = sanitize_input(inv_stddev, get_data_type(inv_stddev))
    return per_dim_mean_variance_normalize(operand, mean, inv_stddev, name)<|MERGE_RESOLUTION|>--- conflicted
+++ resolved
@@ -1183,14 +1183,9 @@
     '''
     from cntk.cntk_py import transpose_axes
     x = sanitize_input(x)
-<<<<<<< HEAD
     rank = max(len(x.shape), 2)
     axis1 = sanitize_axis(rank, axis1)
     axis2 = sanitize_axis(rank, axis2)
-=======
-    axis1 = sanitize_axis(axis1)
-    axis2 = sanitize_axis(axis2)
->>>>>>> 7e54db0d
     return transpose_axes(x, axis1, axis2, name)
 
 
@@ -1249,11 +1244,7 @@
     '''
     from cntk.cntk_py import slice
     x = sanitize_input(x)
-<<<<<<< HEAD
     axis = sanitize_axis(len(x.shape), axis)
-=======
-    axis = sanitize_axis(axis)
->>>>>>> 7e54db0d
     return slice(x, axis, begin_index, end_index, name)
 
 # TODO: enable when it is exposed in c++
@@ -1297,12 +1288,8 @@
 
     inputs = [sanitize_input(x) for x in inputs]
 
-<<<<<<< HEAD
     rank = max([len(x.shape) for x in inputs])
     axis = sanitize_axis(rank, axis)
-=======
-    axis = sanitize_axis(axis)
->>>>>>> 7e54db0d
 
     return splice(inputs, axis, name)
 
@@ -1357,11 +1344,7 @@
     '''
     from cntk.cntk_py import reduce_sum
     x = sanitize_input(x)
-<<<<<<< HEAD
     axis = sanitize_axis(len(x.shape), axis)
-=======
-    axis = sanitize_axis(axis)
->>>>>>> 7e54db0d
     return reduce_sum(x, axis, name)
 
 
@@ -1383,11 +1366,7 @@
     '''
     from cntk.cntk_py import reduce_log_sum
     x = sanitize_input(x)
-<<<<<<< HEAD
     axis = sanitize_axis(len(x.shape), axis)
-=======
-    axis = sanitize_axis(axis)
->>>>>>> 7e54db0d
     return reduce_log_sum(x, axis, name)
 
 
@@ -1418,11 +1397,7 @@
     '''
     from cntk.cntk_py import reduce_mean
     x = sanitize_input(x)
-<<<<<<< HEAD
     axis = sanitize_axis(len(x.shape), axis)
-=======
-    axis = sanitize_axis(axis)
->>>>>>> 7e54db0d
     return reduce_mean(x, axis, name)
 
 
@@ -1453,11 +1428,7 @@
     '''
     from cntk.cntk_py import reduce_max
     x = sanitize_input(x)
-<<<<<<< HEAD
     axis = sanitize_axis(len(x.shape), axis)
-=======
-    axis = sanitize_axis(axis)
->>>>>>> 7e54db0d
     return reduce_max(x, axis, name)
 
 
@@ -1488,11 +1459,7 @@
     '''
     from cntk.cntk_py import reduce_min
     x = sanitize_input(x)
-<<<<<<< HEAD
     axis = sanitize_axis(len(x.shape), axis)
-=======
-    axis = sanitize_axis(axis)
->>>>>>> 7e54db0d
     return reduce_min(x, axis, name)
 
 ##########################################################################
