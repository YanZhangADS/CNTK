﻿<?xml version="1.0" encoding="utf-8"?>
<Project ToolsVersion="4.0" xmlns="http://schemas.microsoft.com/developer/msbuild/2003">
  <ItemGroup>
    <Filter Include="cntk">
      <UniqueIdentifier>{d0b22515-db40-470b-8388-d255e04fd3a6}</UniqueIdentifier>
    </Filter>
    <Filter Include="cntk\utils">
      <UniqueIdentifier>{109ed49a-2767-4407-a7dd-e647b4b864b6}</UniqueIdentifier>
    </Filter>
    <Filter Include="cntk\ops">
      <UniqueIdentifier>{fb898082-6f65-41e4-9945-5c43e49bf8f6}</UniqueIdentifier>
    </Filter>
    <Filter Include="cntk\io">
      <UniqueIdentifier>{fb0a28e7-a82b-4049-80ac-234316ff76ea}</UniqueIdentifier>
    </Filter>
    <Filter Include="cntk\utils\debughelpers">
      <UniqueIdentifier>{8203febc-a583-407c-a9d7-b6147b7f14c9}</UniqueIdentifier>
    </Filter>
<<<<<<< HEAD
    <Filter Include="cntk\train">
      <UniqueIdentifier>{fea88af5-d430-4e50-85b2-9ea439e1d032}</UniqueIdentifier>
    </Filter>
    <Filter Include="cntk\losses">
      <UniqueIdentifier>{39b45947-2811-4753-9a54-f4acbc45aeb0}</UniqueIdentifier>
    </Filter>
    <Filter Include="cntk\metrics">
      <UniqueIdentifier>{5911aa13-8109-4aad-9282-5dd073027750}</UniqueIdentifier>
    </Filter>
    <Filter Include="cntk\logging">
      <UniqueIdentifier>{bcbcb84e-cdd4-4349-b04a-e5362a8a99dd}</UniqueIdentifier>
    </Filter>
    <Filter Include="cntk\debugging">
      <UniqueIdentifier>{c3b37f99-52f9-4499-82f5-6eb16c9af25e}</UniqueIdentifier>
    </Filter>
    <Filter Include="cntk\internal">
      <UniqueIdentifier>{3430389b-84cf-4e27-a9f6-85008f175eb3}</UniqueIdentifier>
    </Filter>
    <Filter Include="cntk\tests">
      <UniqueIdentifier>{da187bbc-865e-487e-b8ba-8e7756e6fef9}</UniqueIdentifier>
    </Filter>
    <Filter Include="cntk\utils\tests">
      <UniqueIdentifier>{46c737a0-d9cd-4ba2-aff2-834db7c976e0}</UniqueIdentifier>
    </Filter>
    <Filter Include="cntk\ops\tests">
      <UniqueIdentifier>{d78990f2-c128-40b8-939b-a45e9718c615}</UniqueIdentifier>
    </Filter>
    <Filter Include="cntk\ops\sequence">
      <UniqueIdentifier>{c804260c-fce9-42b3-8021-811330c0ca56}</UniqueIdentifier>
    </Filter>
    <Filter Include="cntk\io\tests">
      <UniqueIdentifier>{fe718296-7da4-4c47-8504-d79808214d6e}</UniqueIdentifier>
    </Filter>
    <Filter Include="cntk\learners">
      <UniqueIdentifier>{be7c4f7a-7fde-4551-8d86-cf0c76963e6c}</UniqueIdentifier>
    </Filter>
    <Filter Include="cntk\logging\tests">
      <UniqueIdentifier>{5b4ce614-19b8-4426-ab76-7d7ba5141114}</UniqueIdentifier>
    </Filter>
    <Filter Include="cntk\losses\tests">
      <UniqueIdentifier>{ab4b240d-bab1-4606-848e-2b19d939ff3f}</UniqueIdentifier>
    </Filter>
    <Filter Include="cntk\metrics\tests">
      <UniqueIdentifier>{930876a8-a08f-4681-8544-9d8cb771cb4f}</UniqueIdentifier>
    </Filter>
    <Filter Include="cntk\internal\tests">
      <UniqueIdentifier>{25ec352d-55a6-49d1-8797-030634900c0a}</UniqueIdentifier>
    </Filter>
    <Filter Include="cntk\learners\tests">
      <UniqueIdentifier>{45087966-454d-4f91-9a21-2bc4e574d7b6}</UniqueIdentifier>
    </Filter>
    <Filter Include="cntk\train\tests">
      <UniqueIdentifier>{33e44175-5e05-42a9-ad1b-1d316f8fb1e1}</UniqueIdentifier>
=======
    <Filter Include="cntk\layers">
      <UniqueIdentifier>{841d2680-ba22-4a73-9297-34248a404bdd}</UniqueIdentifier>
    </Filter>
    <Filter Include="cntk\models">
      <UniqueIdentifier>{5405fbf1-16b8-4e1a-9d93-cb704108cbca}</UniqueIdentifier>
    </Filter>
    <Filter Include="cntk\all_tests">
      <UniqueIdentifier>{8f30e077-2156-4cfc-b40b-424484e90a15}</UniqueIdentifier>
    </Filter>
    <Filter Include="cntk\sort_these">
      <UniqueIdentifier>{9cb0222e-9031-42a3-a828-5f5fdb8f9626}</UniqueIdentifier>
>>>>>>> 8368586a
    </Filter>
  </ItemGroup>
  <ItemGroup>
    <None Include="cntk\__init__.py">
      <Filter>cntk</Filter>
    </None>
    <None Include="cntk\cntk_py.i">
      <Filter>cntk</Filter>
    </None>
    <None Include="cntk\conftest.py">
      <Filter>cntk</Filter>
    </None>
    <None Include="cntk\initializer.py">
      <Filter>cntk</Filter>
    </None>
<<<<<<< HEAD
    <None Include="cntk\layers.py">
      <Filter>cntk</Filter>
    </None>
    <None Include="cntk\models.py">
=======
    <None Include="cntk\learner.py">
>>>>>>> 8368586a
      <Filter>cntk</Filter>
    </None>
    <None Include="cntk\pytest.ini">
      <Filter>cntk</Filter>
    </None>
    <None Include="cntk\tensor.py">
      <Filter>cntk</Filter>
    </None>
    <None Include="cntk\utils\swig_helper.py">
      <Filter>cntk\utils</Filter>
    </None>
    <None Include="cntk\ops\__init__.py">
      <Filter>cntk\ops</Filter>
    </None>
    <None Include="cntk\ops\functions.py">
      <Filter>cntk\ops</Filter>
    </None>
    <None Include="cntk\ops\variables.py">
      <Filter>cntk\ops</Filter>
    </None>
    <None Include="cntk\io\__init__.py">
      <Filter>cntk\io</Filter>
    </None>
    <None Include="cntk\utils\__init__.py">
      <Filter>cntk\utils</Filter>
    </None>
    <None Include="cntk\utils\debughelpers\__init__.py">
      <Filter>cntk\utils\debughelpers</Filter>
    </None>
<<<<<<< HEAD
    <None Include="cntk\losses\__init__.py">
      <Filter>cntk\losses</Filter>
    </None>
    <None Include="cntk\metrics\__init__.py">
      <Filter>cntk\metrics</Filter>
    </None>
    <None Include="cntk\logging\__init__.py">
      <Filter>cntk\logging</Filter>
    </None>
    <None Include="cntk\debugging\__init__.py">
      <Filter>cntk\debugging</Filter>
    </None>
    <None Include="cntk\internal\__init__.py">
      <Filter>cntk\internal</Filter>
    </None>
    <None Include="cntk\train\__init__.py">
      <Filter>cntk\train</Filter>
    </None>
    <None Include="cntk\utils\tests\__init__.py">
      <Filter>cntk\utils\tests</Filter>
    </None>
    <None Include="cntk\ops\tests\__init__.py">
      <Filter>cntk\ops\tests</Filter>
    </None>
    <None Include="cntk\ops\sequence\__init__.py">
      <Filter>cntk\ops\sequence</Filter>
    </None>
    <None Include="cntk\io\tests\__init__.py">
      <Filter>cntk\io\tests</Filter>
    </None>
    <None Include="cntk\tests\__init__.py">
      <Filter>cntk\tests</Filter>
    </None>
    <None Include="cntk\tests\attributes_test.py">
      <Filter>cntk\tests</Filter>
    </None>
    <None Include="cntk\tests\axis_test.py">
      <Filter>cntk\tests</Filter>
    </None>
    <None Include="cntk\ops\tests\comparison_test.py">
      <Filter>cntk\ops\tests</Filter>
    </None>
    <None Include="cntk\tests\distributed_test.py">
      <Filter>cntk\tests</Filter>
    </None>
    <None Include="cntk\ops\tests\evaluation_test.py">
      <Filter>cntk\ops\tests</Filter>
    </None>
    <None Include="cntk\ops\tests\function_tests.py">
      <Filter>cntk\ops\tests</Filter>
    </None>
    <None Include="cntk\tests\initializer_test.py">
      <Filter>cntk\tests</Filter>
    </None>
    <None Include="cntk\io\tests\io_tests.py">
      <Filter>cntk\io\tests</Filter>
    </None>
    <None Include="cntk\ops\tests\kernel_test.py">
      <Filter>cntk\ops\tests</Filter>
    </None>
    <None Include="cntk\tests\layers_test.py">
      <Filter>cntk\tests</Filter>
    </None>
    <None Include="cntk\tests\learner_test.py">
      <Filter>cntk\tests</Filter>
    </None>
    <None Include="cntk\ops\tests\linear_test.py">
      <Filter>cntk\ops\tests</Filter>
    </None>
    <None Include="cntk\ops\tests\non_diff_test.py">
      <Filter>cntk\ops\tests</Filter>
    </None>
    <None Include="cntk\ops\tests\non_linear_test.py">
      <Filter>cntk\ops\tests</Filter>
    </None>
    <None Include="cntk\tests\persist_test.py">
      <Filter>cntk\tests</Filter>
    </None>
    <None Include="cntk\ops\tests\ops_test_utils.py">
      <Filter>cntk\ops\tests</Filter>
    </None>
    <None Include="cntk\ops\tests\random_sample_test.py">
      <Filter>cntk\ops\tests</Filter>
    </None>
    <None Include="cntk\ops\tests\recurrent_test.py">
      <Filter>cntk\ops\tests</Filter>
    </None>
    <None Include="cntk\ops\tests\reduction_test.py">
      <Filter>cntk\ops\tests</Filter>
    </None>
    <None Include="cntk\ops\tests\reshaping_test.py">
      <Filter>cntk\ops\tests</Filter>
    </None>
    <None Include="cntk\axis.py">
      <Filter>cntk</Filter>
    </None>
    <None Include="cntk\device.py">
      <Filter>cntk</Filter>
    </None>
    <None Include="cntk\utils\tests\swig_helper_tests.py">
      <Filter>cntk\utils\tests</Filter>
    </None>
    <None Include="cntk\tests\tensor_test.py">
      <Filter>cntk\tests</Filter>
    </None>
    <None Include="cntk\tests\test_utils.py">
      <Filter>cntk\tests</Filter>
    </None>
    <None Include="cntk\tests\trainer_test.py">
      <Filter>cntk\tests</Filter>
    </None>
    <None Include="cntk\utils\tests\utils_test.py">
      <Filter>cntk\utils\tests</Filter>
    </None>
    <None Include="cntk\ops\tests\variables_test.py">
      <Filter>cntk\ops\tests</Filter>
    </None>
    <None Include="build.bat" />
    <None Include="README.md" />
    <None Include="test.bat" />
    <None Include="cntk\core.py">
      <Filter>cntk</Filter>
    </None>
    <None Include="cntk\sample_installer.py">
      <Filter>cntk</Filter>
    </None>
    <None Include="cntk\train\trainer.py">
      <Filter>cntk\train</Filter>
    </None>
    <None Include="cntk\train\training_session.py">
      <Filter>cntk\train</Filter>
    </None>
    <None Include="cntk\tests\training_session_test.py">
      <Filter>cntk\tests</Filter>
    </None>
    <None Include="cntk\tests\user_learner.py">
      <Filter>cntk\tests</Filter>
    </None>
    <None Include="cntk\ops\tests\userfunction_test.py">
      <Filter>cntk\ops\tests</Filter>
    </None>
    <None Include="cntk\train\distributed.py">
      <Filter>cntk\train</Filter>
    </None>
    <None Include="cntk\learners\__init__.py">
      <Filter>cntk\learners</Filter>
    </None>
    <None Include="cntk\ops\tests\userfunction_complex_test.py">
      <Filter>cntk\ops\tests</Filter>
    </None>
    <None Include="cntk\ops\tests\combine_test.py">
      <Filter>cntk\ops\tests</Filter>
    </None>
    <None Include="cntk\ops\tests\cosine_distance_test.py">
      <Filter>cntk\ops\tests</Filter>
    </None>
    <None Include="cntk\logging\progress_print.py">
      <Filter>cntk\logging</Filter>
    </None>
    <None Include="cntk\logging\graph.py">
      <Filter>cntk\logging</Filter>
    </None>
    <None Include="cntk\debugging\debug.py">
      <Filter>cntk\debugging</Filter>
    </None>
    <None Include="cntk\logging\tests\graph_test.py">
      <Filter>cntk\logging\tests</Filter>
    </None>
    <None Include="cntk\losses\tests\__init__.py">
      <Filter>cntk\losses\tests</Filter>
    </None>
    <None Include="cntk\metrics\tests\__init__.py">
      <Filter>cntk\metrics\tests</Filter>
    </None>
    <None Include="cntk\internal\tests\__init__.py">
      <Filter>cntk\internal\tests</Filter>
    </None>
    <None Include="cntk\learners\tests\__init__.py">
      <Filter>cntk\learners\tests</Filter>
    </None>
    <None Include="cntk\train\tests\__init__.py">
      <Filter>cntk\train\tests</Filter>
    </None>
=======
    <None Include="cntk\blocks.py" />
    <None Include="cntk\layers\__init__.py">
      <Filter>cntk\layers</Filter>
    </None>
    <None Include="cntk\layers\blocks.py">
      <Filter>cntk\layers</Filter>
    </None>
    <None Include="cntk\layers\higher_order_layers.py">
      <Filter>cntk\layers</Filter>
    </None>
    <None Include="cntk\layers\layers.py">
      <Filter>cntk\layers</Filter>
    </None>
    <None Include="cntk\layers\models.py">
      <Filter>cntk\layers</Filter>
    </None>
    <None Include="cntk\models\attention.py">
      <Filter>cntk\models</Filter>
    </None>
    <None Include="cntk\tests\attributes_test.py">
      <Filter>cntk\models</Filter>
    </None>
    <None Include="cntk\axis.py">
      <Filter>cntk</Filter>
    </None>
    <None Include="cntk\tests\axis_test.py">
      <Filter>cntk\all_tests</Filter>
    </None>
    <None Include="cntk\ops\tests\comparison_test.py">
      <Filter>cntk\all_tests</Filter>
    </None>
    <None Include="cntk\tests\distributed_test.py">
      <Filter>cntk\all_tests</Filter>
    </None>
    <None Include="cntk\ops\tests\evaluation_test.py">
      <Filter>cntk\all_tests</Filter>
    </None>
    <None Include="cntk\ops\tests\function_tests.py">
      <Filter>cntk\all_tests</Filter>
    </None>
    <None Include="cntk\default_options.py">
      <Filter>cntk</Filter>
    </None>
    <None Include="cntk\tests\graph_test.py">
      <Filter>cntk\all_tests</Filter>
    </None>
    <None Include="cntk\tests\initializer_test.py">
      <Filter>cntk\all_tests</Filter>
    </None>
    <None Include="cntk\ops\tests\kernel_test.py">
      <Filter>cntk\all_tests</Filter>
    </None>
    <None Include="cntk\tests\learner_test.py">
      <Filter>cntk\all_tests</Filter>
    </None>
    <None Include="cntk\ops\tests\linear_test.py">
      <Filter>cntk\all_tests</Filter>
    </None>
    <None Include="cntk\ops\tests\non_diff_test.py">
      <Filter>cntk\all_tests</Filter>
    </None>
    <None Include="cntk\ops\tests\non_linear_test.py">
      <Filter>cntk\all_tests</Filter>
    </None>
    <None Include="cntk\ops\tests\random_sample_test.py">
      <Filter>cntk\all_tests</Filter>
    </None>
    <None Include="cntk\utils\tests\swig_helper_tests.py">
      <Filter>cntk\all_tests</Filter>
    </None>
    <None Include="cntk\ops\tests\variables_test.py">
      <Filter>cntk\all_tests</Filter>
    </None>
    <None Include="cntk\tests\trainer_test.py">
      <Filter>cntk\all_tests</Filter>
    </None>
    <None Include="cntk\utils\tests\__init__.py">
      <Filter>cntk\sort_these</Filter>
    </None>
    <None Include="cntk\ops\sequence\__init__.py">
      <Filter>cntk\sort_these</Filter>
    </None>
    <None Include="cntk\io\tests\__init__.py">
      <Filter>cntk\sort_these</Filter>
    </None>
    <None Include="cntk\ops\tests\__init__.py">
      <Filter>cntk\sort_these</Filter>
    </None>
    <None Include="cntk\tests\__init__.py">
      <Filter>cntk\sort_these</Filter>
    </None>
    <None Include="cntk\device.py">
      <Filter>cntk\sort_these</Filter>
    </None>
    <None Include="cntk\distributed.py">
      <Filter>cntk\sort_these</Filter>
    </None>
    <None Include="cntk\graph.py">
      <Filter>cntk\sort_these</Filter>
    </None>
    <None Include="cntk\io\tests\io_tests.py">
      <Filter>cntk\sort_these</Filter>
    </None>
    <None Include="cntk\ops\tests\ops_test_utils.py">
      <Filter>cntk\sort_these</Filter>
    </None>
    <None Include="cntk\persist.py">
      <Filter>cntk\sort_these</Filter>
    </None>
    <None Include="cntk\tests\persist_test.py">
      <Filter>cntk\sort_these</Filter>
    </None>
    <None Include="cntk\utils\progress_print.py">
      <Filter>cntk\sort_these</Filter>
    </None>
    <None Include="cntk\ops\tests\recurrent_test.py">
      <Filter>cntk\sort_these</Filter>
    </None>
    <None Include="cntk\ops\tests\reduction_test.py">
      <Filter>cntk\sort_these</Filter>
    </None>
    <None Include="cntk\ops\tests\reshaping_test.py">
      <Filter>cntk\sort_these</Filter>
    </None>
    <None Include="setup.py">
      <Filter>cntk\sort_these</Filter>
    </None>
    <None Include="swig_install.sh">
      <Filter>cntk\sort_these</Filter>
    </None>
    <None Include="cntk\tests\tensor_test.py">
      <Filter>cntk\sort_these</Filter>
    </None>
    <None Include="cntk\tests\test_utils.py">
      <Filter>cntk\sort_these</Filter>
    </None>
    <None Include="cntk\io\tests\tf_data.txt">
      <Filter>cntk\sort_these</Filter>
    </None>
    <None Include="cntk\utils\tests\utils_test.py">
      <Filter>cntk\sort_these</Filter>
    </None>
    <None Include="cntk\tests\layers_test.py" />
    <None Include="cntk\layers\typing.py">
      <Filter>cntk\layers</Filter>
    </None>
  </ItemGroup>
  <ItemGroup>
    <Text Include="vsbuild.bat">
      <Filter>cntk\sort_these</Filter>
    </Text>
>>>>>>> 8368586a
  </ItemGroup>
</Project><|MERGE_RESOLUTION|>--- conflicted
+++ resolved
@@ -16,7 +16,6 @@
     <Filter Include="cntk\utils\debughelpers">
       <UniqueIdentifier>{8203febc-a583-407c-a9d7-b6147b7f14c9}</UniqueIdentifier>
     </Filter>
-<<<<<<< HEAD
     <Filter Include="cntk\train">
       <UniqueIdentifier>{fea88af5-d430-4e50-85b2-9ea439e1d032}</UniqueIdentifier>
     </Filter>
@@ -70,19 +69,6 @@
     </Filter>
     <Filter Include="cntk\train\tests">
       <UniqueIdentifier>{33e44175-5e05-42a9-ad1b-1d316f8fb1e1}</UniqueIdentifier>
-=======
-    <Filter Include="cntk\layers">
-      <UniqueIdentifier>{841d2680-ba22-4a73-9297-34248a404bdd}</UniqueIdentifier>
-    </Filter>
-    <Filter Include="cntk\models">
-      <UniqueIdentifier>{5405fbf1-16b8-4e1a-9d93-cb704108cbca}</UniqueIdentifier>
-    </Filter>
-    <Filter Include="cntk\all_tests">
-      <UniqueIdentifier>{8f30e077-2156-4cfc-b40b-424484e90a15}</UniqueIdentifier>
-    </Filter>
-    <Filter Include="cntk\sort_these">
-      <UniqueIdentifier>{9cb0222e-9031-42a3-a828-5f5fdb8f9626}</UniqueIdentifier>
->>>>>>> 8368586a
     </Filter>
   </ItemGroup>
   <ItemGroup>
@@ -98,14 +84,9 @@
     <None Include="cntk\initializer.py">
       <Filter>cntk</Filter>
     </None>
-<<<<<<< HEAD
     <None Include="cntk\layers.py">
       <Filter>cntk</Filter>
     </None>
-    <None Include="cntk\models.py">
-=======
-    <None Include="cntk\learner.py">
->>>>>>> 8368586a
       <Filter>cntk</Filter>
     </None>
     <None Include="cntk\pytest.ini">
@@ -135,7 +116,6 @@
     <None Include="cntk\utils\debughelpers\__init__.py">
       <Filter>cntk\utils\debughelpers</Filter>
     </None>
-<<<<<<< HEAD
     <None Include="cntk\losses\__init__.py">
       <Filter>cntk\losses</Filter>
     </None>
@@ -318,159 +298,11 @@
     </None>
     <None Include="cntk\train\tests\__init__.py">
       <Filter>cntk\train\tests</Filter>
-    </None>
-=======
-    <None Include="cntk\blocks.py" />
-    <None Include="cntk\layers\__init__.py">
-      <Filter>cntk\layers</Filter>
-    </None>
-    <None Include="cntk\layers\blocks.py">
-      <Filter>cntk\layers</Filter>
-    </None>
-    <None Include="cntk\layers\higher_order_layers.py">
-      <Filter>cntk\layers</Filter>
-    </None>
-    <None Include="cntk\layers\layers.py">
-      <Filter>cntk\layers</Filter>
-    </None>
-    <None Include="cntk\layers\models.py">
-      <Filter>cntk\layers</Filter>
-    </None>
-    <None Include="cntk\models\attention.py">
-      <Filter>cntk\models</Filter>
-    </None>
-    <None Include="cntk\tests\attributes_test.py">
-      <Filter>cntk\models</Filter>
-    </None>
-    <None Include="cntk\axis.py">
-      <Filter>cntk</Filter>
-    </None>
-    <None Include="cntk\tests\axis_test.py">
-      <Filter>cntk\all_tests</Filter>
-    </None>
-    <None Include="cntk\ops\tests\comparison_test.py">
-      <Filter>cntk\all_tests</Filter>
-    </None>
-    <None Include="cntk\tests\distributed_test.py">
-      <Filter>cntk\all_tests</Filter>
-    </None>
-    <None Include="cntk\ops\tests\evaluation_test.py">
-      <Filter>cntk\all_tests</Filter>
-    </None>
-    <None Include="cntk\ops\tests\function_tests.py">
-      <Filter>cntk\all_tests</Filter>
-    </None>
-    <None Include="cntk\default_options.py">
-      <Filter>cntk</Filter>
-    </None>
-    <None Include="cntk\tests\graph_test.py">
-      <Filter>cntk\all_tests</Filter>
-    </None>
-    <None Include="cntk\tests\initializer_test.py">
-      <Filter>cntk\all_tests</Filter>
-    </None>
-    <None Include="cntk\ops\tests\kernel_test.py">
-      <Filter>cntk\all_tests</Filter>
-    </None>
-    <None Include="cntk\tests\learner_test.py">
-      <Filter>cntk\all_tests</Filter>
-    </None>
-    <None Include="cntk\ops\tests\linear_test.py">
-      <Filter>cntk\all_tests</Filter>
-    </None>
-    <None Include="cntk\ops\tests\non_diff_test.py">
-      <Filter>cntk\all_tests</Filter>
-    </None>
-    <None Include="cntk\ops\tests\non_linear_test.py">
-      <Filter>cntk\all_tests</Filter>
-    </None>
-    <None Include="cntk\ops\tests\random_sample_test.py">
-      <Filter>cntk\all_tests</Filter>
-    </None>
-    <None Include="cntk\utils\tests\swig_helper_tests.py">
-      <Filter>cntk\all_tests</Filter>
-    </None>
-    <None Include="cntk\ops\tests\variables_test.py">
-      <Filter>cntk\all_tests</Filter>
-    </None>
-    <None Include="cntk\tests\trainer_test.py">
-      <Filter>cntk\all_tests</Filter>
-    </None>
-    <None Include="cntk\utils\tests\__init__.py">
-      <Filter>cntk\sort_these</Filter>
-    </None>
-    <None Include="cntk\ops\sequence\__init__.py">
-      <Filter>cntk\sort_these</Filter>
-    </None>
-    <None Include="cntk\io\tests\__init__.py">
-      <Filter>cntk\sort_these</Filter>
-    </None>
-    <None Include="cntk\ops\tests\__init__.py">
-      <Filter>cntk\sort_these</Filter>
-    </None>
-    <None Include="cntk\tests\__init__.py">
-      <Filter>cntk\sort_these</Filter>
-    </None>
-    <None Include="cntk\device.py">
-      <Filter>cntk\sort_these</Filter>
-    </None>
-    <None Include="cntk\distributed.py">
-      <Filter>cntk\sort_these</Filter>
-    </None>
-    <None Include="cntk\graph.py">
-      <Filter>cntk\sort_these</Filter>
-    </None>
-    <None Include="cntk\io\tests\io_tests.py">
-      <Filter>cntk\sort_these</Filter>
-    </None>
-    <None Include="cntk\ops\tests\ops_test_utils.py">
-      <Filter>cntk\sort_these</Filter>
-    </None>
-    <None Include="cntk\persist.py">
-      <Filter>cntk\sort_these</Filter>
-    </None>
-    <None Include="cntk\tests\persist_test.py">
-      <Filter>cntk\sort_these</Filter>
-    </None>
-    <None Include="cntk\utils\progress_print.py">
-      <Filter>cntk\sort_these</Filter>
-    </None>
-    <None Include="cntk\ops\tests\recurrent_test.py">
-      <Filter>cntk\sort_these</Filter>
-    </None>
-    <None Include="cntk\ops\tests\reduction_test.py">
-      <Filter>cntk\sort_these</Filter>
-    </None>
-    <None Include="cntk\ops\tests\reshaping_test.py">
-      <Filter>cntk\sort_these</Filter>
-    </None>
-    <None Include="setup.py">
-      <Filter>cntk\sort_these</Filter>
-    </None>
-    <None Include="swig_install.sh">
-      <Filter>cntk\sort_these</Filter>
-    </None>
-    <None Include="cntk\tests\tensor_test.py">
-      <Filter>cntk\sort_these</Filter>
-    </None>
-    <None Include="cntk\tests\test_utils.py">
-      <Filter>cntk\sort_these</Filter>
-    </None>
-    <None Include="cntk\io\tests\tf_data.txt">
-      <Filter>cntk\sort_these</Filter>
-    </None>
-    <None Include="cntk\utils\tests\utils_test.py">
-      <Filter>cntk\sort_these</Filter>
-    </None>
-    <None Include="cntk\tests\layers_test.py" />
-    <None Include="cntk\layers\typing.py">
-      <Filter>cntk\layers</Filter>
     </None>
   </ItemGroup>
   <ItemGroup>
     <Text Include="vsbuild.bat">
       <Filter>cntk\sort_these</Filter>
     </Text>
->>>>>>> 8368586a
   </ItemGroup>
 </Project>