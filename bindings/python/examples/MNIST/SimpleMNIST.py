# Copyright (c) Microsoft. All rights reserved.

# Licensed under the MIT license. See LICENSE.md file in the project root
# for full license information.
# ==============================================================================

import numpy as np
import sys
import os
from cntk import Trainer, StreamConfiguration, DeviceDescriptor, text_format_minibatch_source
from cntk.learner import sgd
from cntk.ops import input_variable, cross_entropy_with_softmax, combine, classification_error, sigmoid, element_times, constant

abs_path = os.path.dirname(os.path.abspath(__file__))
sys.path.append(os.path.join(abs_path, "..", ".."))
from examples.common.nn import fully_connected_classifier_net, print_training_progress

def check_path(path):
    if not os.path.exists(path):
        readme_file = os.path.normpath(os.path.join(
            os.path.dirname(path), "..", "README.md"))
        raise RuntimeError(
            "File '%s' does not exist. Please follow the instructions at %s to download and prepare it." % (path, readme_file))

# Creates and trains a feedforward classification model for MNIST images

def simple_mnist(debug_output=False):
    input_dim = 784
    num_output_classes = 10
    num_hidden_layers = 1
    hidden_layers_dim = 200

    # Input variables denoting the features and label data
    input = input_variable(input_dim, np.float32)
    label = input_variable(num_output_classes, np.float32)

    # Instantiate the feedforward classification model
    scaled_input = element_times(constant((), 0.00390625), input)
    netout = fully_connected_classifier_net(
        scaled_input, num_output_classes, hidden_layers_dim, num_hidden_layers, sigmoid)

    ce = cross_entropy_with_softmax(netout, label)
    pe = classification_error(netout, label)

    try:
        rel_path = os.path.join(os.environ['CNTK_EXTERNAL_TESTDATA_SOURCE_DIRECTORY'],
                                *"Image/MNIST/v0/Train-28x28_cntk_text.txt".split("/"))
    except KeyError:
        rel_path = os.path.join(*"../../../../Examples/Image/Datasets/MNIST/Train-28x28_cntk_text.txt".split("/"))
    path = os.path.normpath(os.path.join(abs_path, rel_path))
    check_path(path)

    feature_stream_name = 'features'
    labels_stream_name = 'labels'

    mb_source = text_format_minibatch_source(path, [
        StreamConfiguration(feature_stream_name, input_dim),
        StreamConfiguration(labels_stream_name, num_output_classes)])

    features_si = mb_source[feature_stream_name]
    labels_si = mb_source[labels_stream_name]

    # Instantiate the trainer object to drive the model training
    trainer = Trainer(netout, ce, pe, [sgd(netout.parameters(),
        lr=0.003125)])

    # Get minibatches of images to train with and perform model training
    minibatch_size = 32
    num_samples_per_sweep = 60000
    num_sweeps_to_train_with = 1
    num_minibatches_to_train = (num_samples_per_sweep * num_sweeps_to_train_with) / minibatch_size
    training_progress_output_freq = 80

    if debug_output:
        training_progress_output_freq = training_progress_output_freq/4

    for i in range(0, int(num_minibatches_to_train)):
        mb = mb_source.get_next_minibatch(minibatch_size)

        # Specify the mapping of input variables in the model to actual
        # minibatch data to be trained with
        arguments = {input: mb[features_si],
                     label: mb[labels_si]}
        trainer.train_minibatch(arguments)

        print_training_progress(trainer, i, training_progress_output_freq)

    # Load test data
    try:
        rel_path = os.path.join(os.environ['CNTK_EXTERNAL_TESTDATA_SOURCE_DIRECTORY'],
                                *"Image/MNIST/v0/Test-28x28_cntk_text.txt".split("/"))
    except KeyError:
        rel_path = os.path.join(*"../../../../Examples/Image/Datasets/MMNIST/Test-28x28_cntk_text.txt".split("/"))
    path = os.path.normpath(os.path.join(abs_path, rel_path))
    check_path(path)

    test_mb_source = text_format_minibatch_source(path, [
        StreamConfiguration(feature_stream_name, input_dim),
<<<<<<< HEAD
        StreamConfiguration(labels_stream_name, num_output_classes)])
    features_si = test_mb_source[feature_stream_name]
    labels_si = test_mb_source[labels_stream_name]
=======
        StreamConfiguration(labels_stream_name, num_output_classes)], randomize=False)
    features_si = test_mb_source.stream_info(feature_stream_name)
    labels_si = test_mb_source.stream_info(labels_stream_name)
>>>>>>> a6684569

    # Test data for trained model
    test_minibatch_size = 512
    num_samples = 10000
    num_minibatches_to_test = num_samples / test_minibatch_size
    test_result = 0.0
    for i in range(0, int(num_minibatches_to_test)):
        mb = test_mb_source.get_next_minibatch(test_minibatch_size)

        # Specify the mapping of input variables in the model to actual
        # minibatch data to be tested with
        arguments = {input: mb[features_si].m_data,
                     label: mb[labels_si].m_data}
        eval_error = trainer.test_minibatch(arguments)
        test_result = test_result + eval_error

    # Average of evaluation errors of all test minibatches
    return test_result / num_minibatches_to_test


if __name__=='__main__':
    error = simple_mnist()
    print("Error: %f" % error)<|MERGE_RESOLUTION|>--- conflicted
+++ resolved
@@ -56,7 +56,6 @@
     mb_source = text_format_minibatch_source(path, [
         StreamConfiguration(feature_stream_name, input_dim),
         StreamConfiguration(labels_stream_name, num_output_classes)])
-
     features_si = mb_source[feature_stream_name]
     labels_si = mb_source[labels_stream_name]
 
@@ -96,15 +95,9 @@
 
     test_mb_source = text_format_minibatch_source(path, [
         StreamConfiguration(feature_stream_name, input_dim),
-<<<<<<< HEAD
-        StreamConfiguration(labels_stream_name, num_output_classes)])
+        StreamConfiguration(labels_stream_name, num_output_classes)], randomize=False)
     features_si = test_mb_source[feature_stream_name]
     labels_si = test_mb_source[labels_stream_name]
-=======
-        StreamConfiguration(labels_stream_name, num_output_classes)], randomize=False)
-    features_si = test_mb_source.stream_info(feature_stream_name)
-    labels_si = test_mb_source.stream_info(labels_stream_name)
->>>>>>> a6684569
 
     # Test data for trained model
     test_minibatch_size = 512
@@ -126,5 +119,6 @@
 
 
 if __name__=='__main__':
+
     error = simple_mnist()
     print("Error: %f" % error)