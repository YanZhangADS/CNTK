//
// <copyright file="SGD.h" company="Microsoft">
//     Copyright (c) Microsoft Corporation.  All rights reserved.
// </copyright>
//
#pragma once

#include "Basics.h"
#include "ComputationNetwork.h"
#include "NonlinearityNodes.h"          // for DropoutNode
#include "CompositeComputationNodes.h"  // for PrecomputeNode
#include "SimpleEvaluator.h"
#include "DataReader.h"
#include "IComputationNetBuilder.h"
#include "ScriptableObjects.h"
#include <vector>
#include <string>
#include <stdexcept>
#include "fileutil.h"
#include "commandArgUtil.h"
#include <chrono> 
#include <random>
#include "Profiler.h"

using namespace std;    // ugh! TODO: get rid of this from .h files!!!

namespace Microsoft { namespace MSR { namespace CNTK {

enum class LearningRateSearchAlgorithm : int
{
    None,
    AdjustAfterEpoch,
    SearchBeforeEpoch
};

enum class AdaptationRegType : int
{
    None,
    KL
};

enum class GradientsUpdateType : int
{
    None,
    AdaGrad,
    RmsProp,
    FSAdaGrad
};

// TODO: While currently combining these methods is not supported,
// these are not mutually exclusive and we can/should support combinations of these
// in the future
enum class ParallelizationMethod : int
{
    None = 0,
    DataParallelSGD = 1,
    ModelAveragingSGD = (1 << 1),
    ModelParallelSGD = (1 << 2), // Currently unsupported
};

// configuration parameters associated with RMSProp learning algorithm
struct RMSPropInfo
{
    double gamma;
    double inc;
    double dec;
    double max;
    double min;

    RMSPropInfo()
    {
        gamma = 0.99;
        inc = 1.2;
        dec = 0.75;
        max = 10.0;
        min = 0.1;
    }
};

struct GradientUpdateInfo
{
    GradientsUpdateType mType;
    float mGaussianNoiseInjectStd;

    GradientUpdateInfo()
    {
        mType = GradientsUpdateType::AdaGrad;
        mGaussianNoiseInjectStd = 0.0075f;
    }
};

// ---------------------------------------------------------------------------
// SGDParams -- parameters for SGD
//
// TODO: This should keep everything that is configured by the config.
//       Currently it does not store which matrices are used.
// ---------------------------------------------------------------------------

struct SGDParams : public ScriptableObjects::Object
{
    template<class ConfigRecord, class ElemType>    // (needed for default value of m_gradientBits)
    SGDParams(const ConfigRecord& configSGD, ElemType exampleElemType/*for type deduction*/);

    SGDParams(const ScriptableObjects::IConfigRecordPtr configp)
        : SGDParams(*configp, 1.0f/*for type deduction  --FIX THIS*/)
    {
    }

    //SGDParams(SGDParams&&) = default; // (does not compile in VS 2013; not critical)

<<<<<<< HEAD
    //autoLearnRateSearchType is applied only if the learning rate for the epoch is not specified in learningRatesPerMB and learningRatesPerSample
    SGDParams(const floatargvector& learningRatesPerMB,
              const floatargvector& learningRatesPerSample,
              const intargvector& mbSize,
              const intargvector& subMBSize, 
              bool truncated,
              const size_t fullEpochsOffset,
              const size_t fullTotalMaxEpochs,
              const size_t epochSize,
              const size_t maxEpochs,
              const wstring& modelPath,
              const floatargvector& momentumPerMB,
              const floatargvector& momentumPerSample,
              const bool gradientClippingWithTruncation,
              const double clippingThresholdPerSample,
              const LearningRateSearchAlgorithm autoLearnRateSearchType,
              const double increaseLearnRateIfImproveMoreThan,
              const double learnRateIncreaseFactor,
              const double reduceLearnRateIfImproveLessThan,
              const bool continueReduce,
              const double learnRateDecreaseFactor,
              floatargvector dropoutRates,
              const bool loadBestModel,
              const intargvector& numMiniBatch4LRSearch,
              const size_t numPrevLearnRates,
              const size_t numBestSearchEpoch,
              const int traceLevel,
              const bool progressTracing,
              const size_t numMBsToShowResult,
              const size_t numMBsToCUDAProfile,
              const size_t maxTempMemSizeInSamplesForCNN,
              const GradientUpdateInfo gradUpdateType,
              const bool keepCheckPointFiles,
              const AdaptationRegType adaptationRegType,
              const double adaptationRegWeight,
              const wstring trainCriterionNodeName,
              const wstring evalCriterionNodeName,
              const bool doGradientCheck,
              const double gradientCheckSigDigit,
              const bool validateAfterModelReloading,
              RMSPropInfo rpi,
              size_t learnRateAdjustInterval,
              const bool UsingAllDataForPreComputed,
              const bool needAveMultiplier,
              const double L2RegWeight,
              const double L1RegWeight,
              const bool autoAdjustMinibatch,
              const size_t minibatchSizeTuningFrequency,
              const size_t minibatchSizeTuningMax,
              const bool useCVSetControlLRIfCVExists,
              const bool useEvalCriterionControlLR,
              const size_t minibatchSearchCriterionErrorMargin,
              const double hsmoothingWeight,
              const double frameDropThresh,
              const bool doreferencealign);

=======
>>>>>>> 736092fd
protected:
    // learning rate per sample provided outside
    floatargvector m_learningRatesParam;
    intargvector m_learningRatesSpecifiedForMBSize;       // 1 for per sample, m_mbSize[] for per MB
    floatargvector m_momentumParam;
    intargvector m_momentumSpecifiedForMBSize;

    // Determine the MB size used for mapping a given learning-rate or momentum parameter to a per-sample value.
    // MB size is the number of samples across all time steps and parallel sequences.
    // This function exists to post-fix a design bug in SGD:
    // In the case of BPTT, the 'minibatchSize' parameter given to the SGD module really means the truncation size,
    // while the MB size to be used is (truncation size * number of parallel sequences).
    // SGD also does not know #parallel sequences upfront.
    size_t FixUpEffectiveMBSize(size_t specifiedMBSize, size_t numParallelSequences) const
    {
        // remedy the bug that truncation size is incorrectly passed as MB size
        if (m_truncated && specifiedMBSize > 1)         // currently only happens in this mode
            specifiedMBSize *= numParallelSequences;    // assume 'specifiedMBSize' refers to truncation size
        // end bug post-fix
        // TODO: This ^^ should go away once SGD gets fixed to take the truncation size as a parameter.

        return specifiedMBSize;
    }

    // helpers to convert learning rates to per-sample values used in the actual algorithms
    // 'numParallelSequences' must be specified because of the definitional MB-size bug in SGD mentioned above, and should go away once that is sorted out.
    double GetLearningRatePerSample(size_t epoch/*BUGBUG workaround:*/, size_t numParallelSequences) const
    {
        return m_learningRatesParam[epoch] / FixUpEffectiveMBSize(m_learningRatesSpecifiedForMBSize[epoch], numParallelSequences);
    }
    double GetMomentumPerSample(size_t epoch/*BUGBUG workaround:*/, size_t numParallelSequences) const
    {
        return pow(m_momentumParam[epoch], 1.0 / FixUpEffectiveMBSize(m_momentumSpecifiedForMBSize[epoch], numParallelSequences));
    }

    // only true when the user specify LearningRatePerMB and the number of parallel utterances in Reader > 1
    //bool m_needToNormalizeLRByParallUtterance;          // TODO: should go away
    //bool m_needToNormalizeMomentumByParallUtterance;

    intargvector m_mbSize;
    intargvector m_numSubMinibatch; 
    bool m_truncated;           // do BPTT
    // BUGBUG: The 'Truncated' option is duplicated in the reader and must be set to the same there (e.g. by defining in the config on an outer enclosing level, like current samples).
    //         We really should only read it in SGD and pass it ourselves on to the Reader, instead of it being a Reader parameter.
    // BUGBUG: If m_truncated, then m_mbSize is interpreted as truncation length; the actual MB size is a combination of that and the #parallel sequences specified in the reader.
    // TODO: do not specify 'Truncated' but 'TruncatedLength', set m_truncated so given, and let m_mbSize control how many #parallel sequences the reader is allowed to pack into an MB.

    // the number of samples in each epoch (0 means, use all the samples in each epoch).
    size_t m_epochSize;
    size_t m_maxComputedEpochSize;

    // the total number of epochs to run.
    size_t m_maxEpochs;

    bool m_gradientClippingWithTruncation;
    double m_clippingThresholdPerSample;
    double m_lastFinishedEpochEvalErr;

    wstring m_modelPath;
    wstring m_trainCriterionNodeName;
    wstring m_evalCriterionNodeName;

    intargvector m_numMiniBatch4LRSearch;
    size_t m_numBestSearchEpoch;

    LearningRateSearchAlgorithm m_autoLearnRateSearchType;

    AdaptationRegType m_adaptationRegType;
    double m_adaptationRegWeight;
    bool m_needAdaptRegularization;

    bool m_loadBestModel;
    double m_reduceLearnRateIfImproveLessThan;
    bool m_continueReduce;

    // determine after how many epochs the learning rate should be auto adjusted.
    size_t m_learnRateAdjustInterval;

    bool m_useCVSetControlLRIfCVExists;
    bool m_useEvalCriterionControlLR;

    double m_increaseLearnRateIfImproveMoreThan;
    double m_learnRateIncreaseFactor;
    double m_learnRateDecreaseFactor;
    size_t m_prevChosenMinibatchSize;
    bool m_autoAdjustMinibatch;
    size_t m_minibatchSearchCriterionErrorMargin;
    size_t m_minibatchSizeTuningFrequency;
    size_t m_minibatchSizeTuningMax;

    floatargvector m_dropoutRates;
    size_t m_maxTempMemSizeInSamplesForCNN;

    int m_traceLevel;

    size_t m_numPrevLearnRates;

    double m_minLearnRate;

    GradientUpdateInfo m_gradType;
    RMSPropInfo m_rpi;

    bool m_keepCheckPointFiles;

    int m_numMBsToShowResult;
    int m_numMBsToCUDAProfile;

    bool m_doGradientCheck;
    double m_gradientCheckSigDigit;

    bool m_doUnitTest;

    bool m_validateAfterModelReloading;

    bool m_useAllDataForPreComputedNode;


    // Parallel training
    ParallelizationMethod m_parallelizationMethod;
    int m_numGradientBits;
    bool m_zeroThresholdFor1Bit;
    bool m_enableDistributedMBReading;
    int m_parallelizationStartEpochNum;

    // Parallel training related with MA 
    // decide how much information we want to show MA performance stats (seconds spend on sync, seconds since last sync etc.) ?  
    // 0: means no perfomance stats show
    // 1: means show stats every sync 
    // n>1: means show stats after every n sync
    int    m_iMASyncStatsTrace;
    size_t m_nFramesBetweenMASync;

    bool m_needAveMultiplier;
    double m_L2RegWeight;
    double m_L1RegWeight;

    //sequence trainning
    double m_hsmoothingWeight;
    double m_frameDropThresh;
    bool m_doreferencealign;
};

template<class ElemType> class IDistGradAggregator;

// TODO: make this independent of ElemType. Then these repeated dynamic_pointer_casts will go away
// TODO: why is this a class, and not just a procedure? Then we wouldn't have to include the massive header
template<class ElemType>
class SGD : public SGDParams
{
protected:
    typedef shared_ptr<ComputationNode<ElemType>> ComputationNodePtr;
    typedef ClassBasedCrossEntropyWithSoftmaxNode<ElemType>* ClassBasedCrossEntropyWithSoftmaxNodePtr;

public:
    SGD(const ConfigParameters& configSGD);
    SGD(SGDParams&& sgdParams);

    void Adapt(wstring origModelFileName, wstring refNodeName,
               IDataReader<ElemType>* trainSetDataReader,
               IDataReader<ElemType>* validationSetDataReader,
               const DEVICEID_TYPE deviceID, const bool makeMode = true);
    void SequenceTrain(IComputationNetBuilder<ElemType>* netBuilder, wstring origModelFileName,
                       IDataReader<ElemType>* trainSetDataReader, IDataReader<ElemType>* validationSetDataReader,
                       const DEVICEID_TYPE deviceID, const bool makeMode = true);
    void Train(IComputationNetBuilder<ElemType>* netBuilder,
               IDataReader<ElemType>* trainSetDataReader,
               IDataReader<ElemType>* validationSetDataReader,
               const bool makeMode = true);

protected:
    std::vector<ComputationNodeBasePtr> & GetTrainCriterionNodes(ComputationNetwork& net);
    std::vector<ComputationNodeBasePtr> & GetEvalCriterionNodes(ComputationNetwork& net);

    void TrainOrAdaptModel(int startEpoch, ComputationNetwork& net,
                           ComputationNetwork& refNet,
                           ComputationNodeBasePtr refNode,
                           IDataReader<ElemType>* trainSetDataReader,
                           IDataReader<ElemType>* validationSetDataReader);

protected:
    // return true if precomputation is executed.
    bool PreCompute(ComputationNetwork& net,
                    IDataReader<ElemType>* trainSetDataReader,
                    std::vector<ComputationNodeBasePtr> & featureNodes,
                    std::vector<ComputationNodeBasePtr> & labelNodes,
                    std::map<std::wstring, Matrix<ElemType>*>* inputMatrices);

    // return a reasonable initial learning rate based on the initial mbsize
    double SearchForBestLearnRate(ComputationNetwork& net,
                                  ComputationNetwork& refNet,
                                  const ComputationNodeBasePtr& refNode, const int epochNumber,
                                  const double curLearnRate,
                                  IDataReader<ElemType>* trainSetDataReader,
                                  const std::vector<ComputationNodeBasePtr> & featureNodes,
                                  const std::vector<ComputationNodeBasePtr> & labelNodes,
                                  const std::vector<ComputationNodeBasePtr> & criterionNodes,
                                  const std::vector<ComputationNodeBasePtr> & evaluationNodes,
                                  std::map<std::wstring, Matrix<ElemType>*>* inputMatrices,
                                  const std::list<ComputationNodeBasePtr> & learnableNodes,
                                  std::list<Matrix<ElemType>>& smoothedGradients,
                                  const bool learnRateInitialized,
                                  const double largestPrevLearnRatePerSample);

    void TrainOneMiniEpochAndReloadModel(ComputationNetwork& net,
                                         ComputationNetwork& refNet,
                                         const ComputationNodeBasePtr& refNode, const int epochNumber,
                                         const size_t epochSize, IDataReader<ElemType>* trainSetDataReader,
                                         const double learnRatePerSample,
                                         const size_t minibatchSize,
                                         const std::vector<ComputationNodeBasePtr> & featureNodes,
                                         const std::vector<ComputationNodeBasePtr> & labelNodes,
                                         const std::vector<ComputationNodeBasePtr> & criterionNodes,
                                         const std::vector<ComputationNodeBasePtr> & evaluationNodes,
                                         std::map<std::wstring, Matrix<ElemType>*>* inputMatrices,
                                         const std::list<ComputationNodeBasePtr> & learnableNodes,
                                         std::list<Matrix<ElemType>>& smoothedGradients,
                                         /*out*/ double& epochCriterion,
                                         /*out*/ std::vector<double>& epochEvalErrors,
                                         /*out*/ size_t& totalSamplesSeen,
                                         std::string prefixMsg = "");

    size_t AdaptiveMinibatchSizing(ComputationNetwork& net,
                                   ComputationNetwork& refNet,
                                   const ComputationNodeBasePtr& refNode,
                                   const int epochNumber,
                                   const size_t numFramesToUseInSearch,
                                   IDataReader<ElemType>* trainSetDataReader,
                                   const double learnRatePerSample,
                                   const size_t initialMinibatchSize,
                                   const std::vector<ComputationNodeBasePtr> & featureNodes,
                                   const std::vector<ComputationNodeBasePtr> & labelNodes,
                                   const std::vector<ComputationNodeBasePtr> & criterionNodes,
                                   const std::vector<ComputationNodeBasePtr> & evaluationNodes,
                                   std::map<std::wstring, Matrix<ElemType>*>* inputMatrices,
                                   const std::list<ComputationNodeBasePtr> & learnableNodes,
                                   std::list<Matrix<ElemType>>& smoothedGradients,
                                   const double learningRateAdjustmentFactor);

    // uses a small percentage of training data of minibatch to
    // speculatively train with various MB sizes; then picks the best
    size_t SearchForBestMinibatchSize(ComputationNetwork& net,
                                      ComputationNetwork& refNet,
                                      const ComputationNodeBasePtr& refNode,
                                      const int epochNumber,
                                      const size_t numFramesToUseInSearch,
                                      IDataReader<ElemType>* trainSetDataReader,
                                      const double learnRatePerSample,
                                      const std::vector<ComputationNodeBasePtr> & featureNodes,
                                      const std::vector<ComputationNodeBasePtr> & labelNodes,
                                      const std::vector<ComputationNodeBasePtr> & criterionNodes,
                                      const std::vector<ComputationNodeBasePtr> & evaluationNodes,
                                      std::map<std::wstring, Matrix<ElemType>*>* inputMatrices,
                                      const std::list<ComputationNodeBasePtr> & learnableNodes,
                                      std::list<Matrix<ElemType>>& smoothedGradients,
                                      const size_t minMinibatchSize, const size_t maxMinibatchSize);

    // Attemps to compute the error signal for the whole utterance, which will
    // be fed to the neural network as features. Currently it is a workaround
    // for the two-forward-pass sequence and ctc training, which allows
    // processing more utterances at the same time. Only used in Kaldi2Reader.
    // TODO: move the two-forward-pass support out of the reader.
    void AttemptUtteranceDerivativeFeatures(ComputationNetwork& net,
                                            IDataReader<ElemType>* trainSetDataReader,
                                            const std::vector<ComputationNodeBasePtr> & featureNodes,
                                            std::map<std::wstring, Matrix<ElemType>*>* inputMatrices);

    size_t TrainOneEpoch(ComputationNetwork& net,
                         ComputationNetwork& refNet,
                         const ComputationNodeBasePtr& refNode,
                         const int epochNumber,
                         const size_t epochSize,
                         IDataReader<ElemType>* trainSetDataReader,
                         const double learnRatePerSample,
                         size_t tunedMBSize,
                         const std::vector<ComputationNodeBasePtr> & featureNodes,
                         const std::vector<ComputationNodeBasePtr> & labelNodes,
                         const std::vector<ComputationNodeBasePtr> & criterionNodes,
                         const std::vector<ComputationNodeBasePtr> & evaluationNodes,
                         std::map<std::wstring, Matrix<ElemType>*>* inputMatrices,
                         const std::list<ComputationNodeBasePtr> & learnableNodes,
                         std::list<Matrix<ElemType>>& smoothedGradients,
                         /*out*/ double& epochCriterion,
                         /*out*/ std::vector<double>& epochEvalErrors,
                         /*out*/ size_t& totalSamplesSeen,
                         std::string prefixMsg = "");

    void InitDistGradAgg(int numEvalNodes, int traceLevel);

    bool ModelAveragingProcessing(size_t nSamplesSinceLastSync, const std::list<ComputationNodeBasePtr>& learnableNodes, size_t& nProcessedFrames, 
                                  float& SecondsSinceLastSyncFinished, float& SecondsSpentOnSync);

    size_t ModelAveragingSync(int nSamplesSinceLastSync, const std::list<ComputationNodeBasePtr>& learnableNodes);

public:
    // UpdateWeightsS - static version of UpdateWeights()
    static void UpdateWeightsS(const SGD* sgd, Matrix<ElemType>& functionValues,
                               Matrix<ElemType>& gradientValues,
                               Matrix<ElemType>& smoothedGradient,
                               const double learnRatePerSample,
                               const double momentumPerSample,
                               size_t actualMBSize,
                               const double L2RegWeight,
                               const double L1RegWeight,
                               const bool needAveMultiplier);

protected:
    // UpdateWeights - update the weights in
    void UpdateWeights(const ComputationNodeBasePtr& node,
                       Matrix<ElemType>& smoothedGradient,
                       const double learnRatePerSample,
                       const double momentumPerSample,
                       const size_t actualMBSize,
                       const double L2RegWeight, const double L1RegWeight,
                       const bool needAveMultiplier) const;

    void ClipGradient(Matrix<ElemType>& gradient, const size_t actualMBSize) const;

    void SaveCheckPointInfo(const size_t epoch, const size_t totalSamplesSeen,
                            const double learnRatePerSample,
                            const std::list<Matrix<ElemType>>& smoothedGradients,
                            const double prevCriterion,
                            const size_t minibatchSize);

    bool LoadCheckPointInfo(const size_t epochNumber,
                            /*out*/ size_t& totalSamplesSeen,
                            /*out*/ double& learnRatePerSample,
                            std::list<Matrix<ElemType>>& smoothedGradients,
                            /*out*/ double& prevCriterion,
                            /*out*/ size_t& minibatchSize);

    wstring GetCheckPointFileNameForEpoch(const int epoch);
    wstring GetModelNameForEpoch(const int epoch, bool bLastModel = false);

    // return -1 if nothing exists
    int DetermineStartEpoch(const bool makeMode);

    GradientsUpdateType GradUpdateType() const { return m_gradType.mType; }
    double GradientUpdateNoiseStd() const { return m_gradType.mGaussianNoiseInjectStd; }

public:

#define EPSILON 1e-5

    bool GradientCheck(ComputationNetwork& net,
                       const std::vector<ComputationNodeBasePtr> & criterionNodes,
                       const std::list<ComputationNodeBasePtr> & learnableNodes,
                       int npos);

protected:

    IDistGradAggregator<ElemType>* m_distGradAgg;
    struct DistGradHeader* m_gradHeader;

private:
    int SGDTrace(FILE *__restrict __stream, const char *__restrict __format, ...);
    void ForwardBackward(ComputationNetwork& net, const std::vector<ComputationNodeBasePtr>& evalNodes,  shared_ptr<ComputationNodeBase> criterionNode, bool dobackpropogate=true)
    {
        net.Evaluate(evalNodes);
        // only compute gradient when learning rate is large enough
        if (dobackpropogate)
        {
            // use only the first criterion. Is there any possibility to use more?
            // ==============================
            // forward prop, back-prop  --this is where the magic happens baby, what we have all be waiting for!
            // ==============================
            net.ComputeGradient<ElemType>(criterionNode);
            // TODO: we should split Evaluate() out from ComputeGradient(), then call them ForwardProp() and BackProp(), for clarity
        }
        else
        {
            // use only the first criterion. Is there any possibility to use more?
            // ==============================
            // forward prop
            // ==============================
            net.Evaluate(criterionNode);
        }
    }
};

}}}<|MERGE_RESOLUTION|>--- conflicted
+++ resolved
@@ -98,17 +98,16 @@
 
 struct SGDParams : public ScriptableObjects::Object
 {
-    template<class ConfigRecord, class ElemType>    // (needed for default value of m_gradientBits)
-    SGDParams(const ConfigRecord& configSGD, ElemType exampleElemType/*for type deduction*/);
-
-    SGDParams(const ScriptableObjects::IConfigRecordPtr configp)
-        : SGDParams(*configp, 1.0f/*for type deduction  --FIX THIS*/)
-    {
-    }
-
-    //SGDParams(SGDParams&&) = default; // (does not compile in VS 2013; not critical)
-
-<<<<<<< HEAD
+    template<class ConfigRecord, class ElemType>    // (needed for default value of m_gradientBits)
+    SGDParams(const ConfigRecord& configSGD, ElemType exampleElemType/*for type deduction*/);
+
+    SGDParams(const ScriptableObjects::IConfigRecordPtr configp)
+        : SGDParams(*configp, 1.0f/*for type deduction  --FIX THIS*/)
+    {
+    }
+
+    //SGDParams(SGDParams&&) = default; // (does not compile in VS 2013; not critical)
+
     //autoLearnRateSearchType is applied only if the learning rate for the epoch is not specified in learningRatesPerMB and learningRatesPerSample
     SGDParams(const floatargvector& learningRatesPerMB,
               const floatargvector& learningRatesPerSample,
@@ -165,8 +164,6 @@
               const double frameDropThresh,
               const bool doreferencealign);
 
-=======
->>>>>>> 736092fd
 protected:
     // learning rate per sample provided outside
     floatargvector m_learningRatesParam;
@@ -195,11 +192,11 @@
     // 'numParallelSequences' must be specified because of the definitional MB-size bug in SGD mentioned above, and should go away once that is sorted out.
     double GetLearningRatePerSample(size_t epoch/*BUGBUG workaround:*/, size_t numParallelSequences) const
     {
-        return m_learningRatesParam[epoch] / FixUpEffectiveMBSize(m_learningRatesSpecifiedForMBSize[epoch], numParallelSequences);
+        return m_learningRatesParam[epoch] / FixUpEffectiveMBSize(m_learningRatesSpecifiedForMBSize[epoch], numParallelSequences);
     }
     double GetMomentumPerSample(size_t epoch/*BUGBUG workaround:*/, size_t numParallelSequences) const
     {
-        return pow(m_momentumParam[epoch], 1.0 / FixUpEffectiveMBSize(m_momentumSpecifiedForMBSize[epoch], numParallelSequences));
+        return pow(m_momentumParam[epoch], 1.0 / FixUpEffectiveMBSize(m_momentumSpecifiedForMBSize[epoch], numParallelSequences));
     }
 
     // only true when the user specify LearningRatePerMB and the number of parallel utterances in Reader > 1
@@ -208,11 +205,11 @@
 
     intargvector m_mbSize;
     intargvector m_numSubMinibatch; 
-    bool m_truncated;           // do BPTT
-    // BUGBUG: The 'Truncated' option is duplicated in the reader and must be set to the same there (e.g. by defining in the config on an outer enclosing level, like current samples).
-    //         We really should only read it in SGD and pass it ourselves on to the Reader, instead of it being a Reader parameter.
-    // BUGBUG: If m_truncated, then m_mbSize is interpreted as truncation length; the actual MB size is a combination of that and the #parallel sequences specified in the reader.
-    // TODO: do not specify 'Truncated' but 'TruncatedLength', set m_truncated so given, and let m_mbSize control how many #parallel sequences the reader is allowed to pack into an MB.
+    bool m_truncated;           // do BPTT
+    // BUGBUG: The 'Truncated' option is duplicated in the reader and must be set to the same there (e.g. by defining in the config on an outer enclosing level, like current samples).
+    //         We really should only read it in SGD and pass it ourselves on to the Reader, instead of it being a Reader parameter.
+    // BUGBUG: If m_truncated, then m_mbSize is interpreted as truncation length; the actual MB size is a combination of that and the #parallel sequences specified in the reader.
+    // TODO: do not specify 'Truncated' but 'TruncatedLength', set m_truncated so given, and let m_mbSize control how many #parallel sequences the reader is allowed to pack into an MB.
 
     // the number of samples in each epoch (0 means, use all the samples in each epoch).
     size_t m_epochSize;
@@ -322,7 +319,7 @@
 
 public:
     SGD(const ConfigParameters& configSGD);
-    SGD(SGDParams&& sgdParams);
+    SGD(SGDParams&& sgdParams);
 
     void Adapt(wstring origModelFileName, wstring refNodeName,
                IDataReader<ElemType>* trainSetDataReader,
