--- conflicted
+++ resolved
@@ -49,73 +49,6 @@
 
 def create_reader(path, is_training):
     return MinibatchSource(CTFDeserializer(path, StreamDefs(
-<<<<<<< HEAD
-        features  = StreamDef(field='S0', shape=input_vocab_dim,  is_sparse=True),
-        labels    = StreamDef(field='S1', shape=label_vocab_dim,  is_sparse=True)
-    )), randomize=randomize, epoch_size = size)
-
-# helper function to find variables by name
-# which is necessary when cloning or loading the model
-def find_arg_by_name(name, expression):
-    vars = [i for i in expression.arguments if i.name == name]
-    assert len(vars) == 1
-    return vars[0]
-
-# Average of evaluation errors of all test minibatches
-def translator_test_error(z, trainer, input_vocab_dim, label_vocab_dim, debug_output=False):
-    # now setup a test run
-    test_path = os.path.join(os.path.dirname(os.path.abspath(__file__)), "..", "Data", "cmudict-0.7b.test.ctf")
-
-    test_reader = create_reader(test_path, False, input_vocab_dim, label_vocab_dim, FULL_DATA_SWEEP)
-
-    test_bind = {
-        find_arg_by_name('raw_input',z)  : test_reader.streams.features,
-        find_arg_by_name('raw_labels',z) : test_reader.streams.labels
-    }
-
-    test_minibatch_size = 1024
-
-    # Get minibatches of sequences to test and perform testing
-    i = 0
-    total_error = 0.0
-    while True:
-        mb = test_reader.next_minibatch(test_minibatch_size, input_map=test_bind)
-        if not mb: break
-        mb_error = trainer.test_minibatch(mb)
-        total_error += mb_error
-
-        if debug_output:
-            print("Minibatch {}, Error {} ".format(i, mb_error))
-        i += 1
-    return total_error/i
-
-
-# Creates and trains a sequence to sequence translation model
-
-def sequence_to_sequence_translator(debug_output=False, run_test=False):
-
-    input_vocab_dim = 69
-    label_vocab_dim = 69
-
-    # network complexity; initially low for faster testing
-    hidden_dim = 256
-    num_layers = 1
-
-    # Source and target inputs to the model
-    batch_axis = Axis.default_batch_axis()
-    input_seq_axis = Axis('inputAxis')
-    label_seq_axis = Axis('labelAxis')
-
-    input_dynamic_axes = [batch_axis, input_seq_axis]
-    raw_input = input_variable(
-        shape=(input_vocab_dim), dynamic_axes=input_dynamic_axes, name='raw_input')
-
-    label_dynamic_axes = [batch_axis, label_seq_axis]
-    raw_labels = input_variable(
-        shape=(label_vocab_dim), dynamic_axes=label_dynamic_axes, name='raw_labels')
-
-    # Instantiate the sequence to sequence translation model
-=======
         features = StreamDef(field='S0', shape=input_vocab_dim, is_sparse=True),
         labels   = StreamDef(field='S1', shape=label_vocab_dim, is_sparse=True)
     )), randomize = is_training, epoch_size = INFINITELY_REPEAT if is_training else FULL_DATA_SWEEP)
@@ -127,7 +60,7 @@
 def LSTM_layer(input, output_dim, recurrence_hook_h=past_value, recurrence_hook_c=past_value, augment_input_hook=None, create_aux=False):
     dh = placeholder_variable(shape=(output_dim), dynamic_axes=input.dynamic_axes)
     dc = placeholder_variable(shape=(output_dim), dynamic_axes=input.dynamic_axes)
-    
+
     aux_input = None
     has_aux   = False
     if augment_input_hook != None:
@@ -136,14 +69,14 @@
             aux_input = augment_input_hook(dh)
         else:
             aux_input = augment_input_hook
-       
+
     LSTM_cell = LSTM(output_dim, auxiliary_input=has_aux, enable_self_stabilization=True)
     if has_aux:    
         f_x_h_c = LSTM_cell(input, (dh, dc), aux_input)
     else:
         f_x_h_c = LSTM_cell(input, (dh, dc))
     h_c = f_x_h_c.outputs
-    
+
     h = recurrence_hook_h(h_c[0])
     c = recurrence_hook_c(h_c[1])
 
@@ -170,12 +103,11 @@
     return (output_h, output_c)
 
 def create_model(inputs): # (input_sequence, decoder_history_sequence) --> (word_sequence)
-    
+
     # get inputs to the model (has to include labels for input to the decoder)
     raw_input, raw_labels = inputs
-    
+
     # Set up sequences...
->>>>>>> 8bc9ac6f
     input_sequence = raw_input
 
     # Drop the sequence start token from the label, for decoder training
@@ -224,7 +156,7 @@
                                                            label_embedded, encoder_output_h)
         recurrence_hook_h = past_value
         recurrence_hook_c = past_value
-    else:
+        else:
         def recurrence_hook_h(operand):
             return element_select(
             is_first_label, thought_vector_broadcast_h, past_value(operand))
@@ -244,7 +176,7 @@
 ########################
 
 def train(train_reader, valid_reader, vocab, i2w, model, max_epochs, epoch_size):
-    
+
     # do some hooks so that we can direct data to the right place
     label_sequence = find_nodes_by_name(model, 'label_sequence')[0]    
     decoder_history_hook = find_nodes_by_name(model, 'decoder_history_hook')[0]  
@@ -261,10 +193,10 @@
     # for this model during training we wire in a greedy decoder so that we can properly sample the validation data
     # This does not need to be done in training generally though
     def clone_and_hook():
-        # network output for decoder history
+    # network output for decoder history
         net_output = times(hardmax(model), embed_param)
 
-        # make a clone of the graph where the ground truth is replaced by the network output
+    # make a clone of the graph where the ground truth is replaced by the network output
         return model.clone(CloneMethod.share, {decoder_history_hook.output : net_output.output})
 
     # get a new model that uses the network output as input to the decoder
@@ -278,33 +210,9 @@
     gradient_clipping_with_truncation = True
     learner = momentum_sgd(model.parameters,
                            lr_per_sample, momentum_time_constant,
-                           gradient_clipping_threshold_per_sample=clipping_threshold_per_sample,
+                           gradient_clipping_threshold_per_sample=clipping_threshold_per_sample, 
                            gradient_clipping_with_truncation=gradient_clipping_with_truncation)
-<<<<<<< HEAD
-    trainer = Trainer(z, (ce, errs), learner)
-
-    # setup data
-    train_path = os.path.join(os.path.dirname(os.path.abspath(__file__)), "..", "Data", "cmudict-0.7b.train-dev-20-21.ctf")
-    valid_path = os.path.join(os.path.dirname(os.path.abspath(__file__)), "..", "Data", "tiny.ctf")
-
-    # readers
-    randomize_data = True
-    if run_test:
-        randomize_data = False # because we want to get an exact error
-
-    train_reader = create_reader(train_path, randomize_data, input_vocab_dim, label_vocab_dim)
-    train_bind = {
-        raw_input  : train_reader.streams.features,
-        raw_labels : train_reader.streams.labels
-    }
-
-    # get the vocab for printing output sequences in plaintext
-    vocab_path = os.path.join(os.path.dirname(os.path.abspath(__file__)), "..", "Data", "cmudict-0.7b.mapping")
-    vocab = [w.strip() for w in open(vocab_path).readlines()]
-    i2w = { i:ch for i,ch in enumerate(vocab) }
-=======
-    trainer = Trainer(model, ce, errs, learner)
->>>>>>> 8bc9ac6f
+    trainer = Trainer(model, (ce, errs), learner)
 
     # Get minibatches of sequences to train with and perform model training
     i = 0
@@ -335,7 +243,7 @@
                                                find_arg_by_name('raw_labels', decoder_output_model) : 
                                                mb_valid[valid_reader.streams.labels]})
                 print_sequences(e, i2w)
-                
+
                 # debugging attention (uncomment to print out current attention window on validation sequence)
                 debug_attention(decoder_output_model, mb_valid, valid_reader)                
 
@@ -483,10 +391,6 @@
 # helper functions     #
 ########################
 
-<<<<<<< HEAD
-    z.save_model("seq2seq.dnn")
-    z.restore_model("seq2seq.dnn")
-=======
 def get_vocab(path):
     # get the vocab for printing output sequences in plaintext
     vocab = [w.strip() for w in open(path).readlines()]
@@ -505,7 +409,6 @@
     vars = [i for i in expression.arguments if i.name == name]
     assert len(vars) == 1
     return vars[0]
->>>>>>> 8bc9ac6f
 
 # to help debug the attention window
 def debug_attention(model, mb, reader):
@@ -528,14 +431,6 @@
     batch_axis = Axis.default_batch_axis()
     input_seq_axis = Axis('inputAxis')
     label_seq_axis = Axis('labelAxis')
-<<<<<<< HEAD
-    label_sequence = sequence.slice(find_arg_by_name('raw_labels',z), 1, 0)
-    ce = cross_entropy_with_softmax(z, label_sequence)
-    errs = classification_error(z, label_sequence)
-    trainer = Trainer(z, (ce, errs), [momentum_sgd(
-                    z.parameters, lr_per_minibatch, momentum_time_constant, clipping_threshold_per_sample, gradient_clipping_with_truncation)])
-=======
->>>>>>> 8bc9ac6f
 
     input_dynamic_axes = [batch_axis, input_seq_axis]
     raw_input = input_variable(
@@ -550,7 +445,7 @@
 #############################
 # main function boilerplate #
 #############################
-    
+
 if __name__ == '__main__':
 
     # hook up data
@@ -573,7 +468,7 @@
     #model = load_model("model_epoch0.cmf")
     #test_reader = create_reader(os.path.join(DATA_DIR, TESTING_DATA), False)
     #test(test_reader, model)
-    
+
     # test the model out in an interactive session
     #print('loading model...')
     #model_filename = "model_epoch0.cmf"
