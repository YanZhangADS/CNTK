--- conflicted
+++ resolved
@@ -640,55 +640,4 @@
 #define CURAND_CALL(expr)   (CudaCall((expr), #expr, "CURAND",   CURAND_STATUS_SUCCESS))
 #define CUDNN_CALL(expr)    (CudaCall((expr), #expr, "cuDNN",    CUDNN_STATUS_SUCCESS))
 
-<<<<<<< HEAD
-// -----------------------------------------------------------------------
-// SyncGuard -- synchronize around CUDA calls
-// -----------------------------------------------------------------------
-
-class SyncGuard
-{
-    static bool DoSync()
-    {
-//#undef NO_SYNC 
-#ifdef NO_SYNC // this strange way of writing it allows modifying this variable at runtime in the debugger
-        static bool do_sync = false;
-#else
-        static bool do_sync = true;
-#endif
-        return do_sync;
-    }
-    cudaEvent_t m_done;
-public:
-    SyncGuard()
-    {
-        m_done = nullptr;
-        if (DoSync())
-        {
-            CUDA_CALL(cudaGetLastError());
-            CUDA_CALL(cudaEventCreate(&m_done));
-        }
-    }
-    ~SyncGuard()
-    {
-        if (DoSync())
-        {
-            // The regular use of this destructor is to synchronize the GPU, but also
-            // to check for errors. So this destructor is where CUDA errors would be thrown.
-            // If this destructor runs during stack unwinding, then a different error has
-            // already happened that should be reported; so we only clean up the resource.
-            if (std::uncaught_exception())
-                cudaEventDestroy(m_done);
-            else
-            {
-                // failures in a prior launch might be reported here
-                CUDA_CALL(cudaEventRecord(m_done));
-                CUDA_CALL(cudaEventSynchronize(m_done));
-                CUDA_CALL(cudaEventDestroy(m_done));
-            }
-        }
-    }
-};
-
-=======
->>>>>>> 62325505
 #endif // CPUONLY