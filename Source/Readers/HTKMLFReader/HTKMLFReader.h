--- conflicted
+++ resolved
@@ -1,182 +1,3 @@
-<<<<<<< HEAD
-//
-// <copyright file="HTKMLFReader.h" company="Microsoft">
-//     Copyright (c) Microsoft Corporation.  All rights reserved.
-// </copyright>
-//
-// HTKMLFReader.h - Include file for the MTK and MLF format of features and samples 
-#pragma once
-#include "DataReader.h"
-#include "Config.h" // for intargvector
-#include "CUDAPageLockedMemAllocator.h"
-
-namespace Microsoft { namespace MSR { namespace CNTK {
-
-template<class ElemType>
-class HTKMLFReader : public IDataReader<ElemType>
-{
-private:
-
-    const static size_t m_htkRandomizeAuto = 0;
-    const static size_t m_htkRandomizeDisable = (size_t)-1;
-
-    unique_ptr<msra::dbn::minibatchiterator> m_mbiter;
-    unique_ptr<msra::dbn::minibatchsource> m_frameSource;
-    unique_ptr<msra::dbn::FileEvalSource> m_fileEvalSource;
-    unique_ptr<msra::dbn::latticesource> m_lattices;
-    map<wstring, msra::lattices::lattice::htkmlfwordsequence> m_latticeMap;
-    
-    vector<bool> m_sentenceEnd;
-    bool m_truncated;
-    bool m_frameMode;
-    vector<size_t> m_processedFrame;        // [seq index] (truncated BPTT only) current time step (cursor)
-    intargvector m_numSeqsPerMBForAllEpochs;
-    size_t m_numSeqsPerMB;                  // requested number of parallel sequences
-    size_t m_mbNumTimeSteps;                // number of time steps  to fill/filled (note: for frame randomization, this the #frames, and not 1 as later reported)
-    vector<size_t> m_numFramesToProcess;    // [seq index] number of frames available (left to return) in each parallel sequence
-    vector<size_t> m_switchFrame;           /// TODO: something like the position where a new sequence starts; still supported?
-    vector<size_t> m_numValidFrames;        // [seq index] valid #frames in each parallel sequence. Frames (s, t) with t >= m_numValidFrames[s] are NoInput.
-    vector<size_t> m_extraSeqsPerMB;
-    size_t m_extraNumSeqs;
-    bool m_noData;
-    bool m_trainOrTest; // if false, in file writing mode
-    using LabelType = typename IDataReader<ElemType>::LabelType;
-    using LabelIdType = typename IDataReader<ElemType>::LabelIdType;
- 
-    std::map<LabelIdType, LabelType> m_idToLabelMap;
-    
-    bool m_partialMinibatch; // allow partial minibatches?
-    
-    std::vector<std::shared_ptr<ElemType>> m_featuresBufferMultiUtt;
-    std::vector<size_t> m_featuresBufferAllocatedMultiUtt;
-    std::vector<std::shared_ptr<ElemType>> m_labelsBufferMultiUtt;
-    std::vector<size_t> m_labelsBufferAllocatedMultiUtt;
-    std::vector<size_t> m_featuresStartIndexMultiUtt;
-    std::vector<size_t> m_labelsStartIndexMultiUtt;
-
-    unique_ptr<CUDAPageLockedMemAllocator> m_cudaAllocator;
-    std::vector<std::shared_ptr<ElemType>> m_featuresBufferMultiIO;
-    std::vector<size_t> m_featuresBufferAllocatedMultiIO;
-    std::vector<std::shared_ptr<ElemType>> m_labelsBufferMultiIO;
-    std::vector<size_t> m_labelsBufferAllocatedMultiIO;
-
-    //for lattice uids and phoneboundaries
-    std::vector<shared_ptr<const msra::dbn::latticepair>>  m_latticeBufferMultiUtt;
-    std::vector<std::vector<size_t>> m_labelsIDBufferMultiUtt;
-    std::vector<std::vector<size_t>> m_phoneboundaryIDBufferMultiUtt;
-    std::vector<shared_ptr<const msra::dbn::latticepair>>  m_extraLatticeBufferMultiUtt;
-    std::vector<std::vector<size_t>> m_extraLabelsIDBufferMultiUtt;
-    std::vector<std::vector<size_t>> m_extraPhoneboundaryIDBufferMultiUtt;
-
-    //hmm 
-    msra::asr::simplesenonehmm m_hset;
-
-    std::map<std::wstring,size_t> m_featureNameToIdMap;
-    std::map<std::wstring,size_t> m_labelNameToIdMap;
-    std::map<std::wstring,size_t> m_nameToTypeMap;
-    std::map<std::wstring,size_t> m_featureNameToDimMap;
-    std::map<std::wstring,size_t> m_labelNameToDimMap;
-
-    // for writing outputs to files (standard single input/output network) - deprecate eventually
-    bool m_checkDictionaryKeys;
-    bool m_convertLabelsToTargets;
-    std::vector <bool> m_convertLabelsToTargetsMultiIO;
-    std::vector<std::vector<std::wstring>> m_inputFilesMultiIO;
- 
-    size_t m_inputFileIndex;
-    std::vector<size_t> m_featDims;
-    std::vector<size_t> m_labelDims;
-
-    std::vector<std::vector<std::vector<ElemType>>>m_labelToTargetMapMultiIO;
-    
-    int m_verbosity;
-
-    template<class ConfigRecordType> void PrepareForTrainingOrTesting(const ConfigRecordType & config);
-    template<class ConfigRecordType> void PrepareForWriting(const ConfigRecordType & config);
-    
-    bool GetMinibatchToTrainOrTest(std::map<std::wstring, Matrix<ElemType>*>&matrices);
-    bool GetMinibatch4SEToTrainOrTest(std::vector<shared_ptr<const msra::dbn::latticepair>> & latticeinput, vector<size_t> &uids, vector<size_t> &boundaries, std::vector<size_t> &extrauttmap);
-	bool GetMinibatch4CTCToTrainOrTest(vector<size_t> &boundaries, vector<size_t> &extrauttmap);
-    void fillOneUttDataforParallelmode(std::map<std::wstring, Matrix<ElemType>*>& matrices, size_t startFr, size_t framenum, size_t channelIndex, size_t sourceChannelIndex);
-    bool GetMinibatchToWrite(std::map<std::wstring, Matrix<ElemType>*>&matrices);
-    
-    void StartMinibatchLoopToTrainOrTest(size_t mbSize, size_t epoch, size_t subsetNum, size_t numSubsets, size_t requestedEpochSamples = requestDataSize);
-    void StartMinibatchLoopToWrite(size_t mbSize, size_t epoch, size_t requestedEpochSamples=requestDataSize);
-
-    bool ReNewBufferForMultiIO(size_t i);
-
-    size_t GetNumParallelSequences();
-    void SetNumParallelSequences(const size_t) { };
-
-    template<class ConfigRecordType> void GetDataNamesFromConfig(const ConfigRecordType & readerConfig, std::vector<std::wstring>& features, std::vector<std::wstring>& labels,
-                                                                 std::vector<std::wstring>& hmms, std::vector<std::wstring>& lattices);
-    
-    size_t ReadLabelToTargetMappingFile (const std::wstring& labelToTargetMappingFile, const std::wstring& labelListFile, std::vector<std::vector<ElemType>>& labelToTargetMap);
-    
-    void ExpandDotDotDot(wstring & featPath, const wstring & scpPath, wstring & scpDirCached);
-
-    
-    enum InputOutputTypes
-    {
-        real,
-        category,
-    };
-
-private:
-    // Helper functions
-    unique_ptr<CUDAPageLockedMemAllocator>& GetCUDAAllocator(int deviceID);
-    std::shared_ptr<ElemType> AllocateIntermediateBuffer(int deviceID, size_t numElements);
-
-public:
-    MBLayoutPtr m_pMBLayout;
-
-    /// by default it is false
-    /// if true, reader will set to ((int) MinibatchPackingFlags::None) for time positions that are orignally correspond to ((int) MinibatchPackingFlags::SequenceStart)
-    /// set to true so that a current minibatch can uses state activities from the previous minibatch. 
-    /// default will have truncated BPTT, which only does BPTT inside a minibatch
-    bool mIgnoreSentenceBeginTag;
-    // TODO: this ^^ does not seem to belong here.
-
-    HTKMLFReader() : m_pMBLayout(make_shared<MBLayout>())
-    {
-    }
-    template<class ConfigRecordType> void InitFromConfig(const ConfigRecordType &);
-    virtual void Init(const ConfigParameters & config) override { InitFromConfig(config); }
-    virtual void Init(const ScriptableObjects::IConfigRecord & config) override { InitFromConfig(config); }
-    virtual void Destroy() { delete this; }
-    virtual ~HTKMLFReader() { }
-
-    virtual void StartMinibatchLoop(size_t mbSize, size_t epoch, size_t requestedEpochSamples = requestDataSize)
-    {
-        return StartDistributedMinibatchLoop(mbSize, epoch, 0, 1, requestedEpochSamples);
-    }
-
-    virtual bool SupportsDistributedMBRead() const override
-    {
-        return m_frameSource && m_frameSource->supportsbatchsubsetting();
-    }
-
-    virtual void StartDistributedMinibatchLoop(size_t mbSize, size_t epoch, size_t subsetNum, size_t numSubsets, size_t requestedEpochSamples = requestDataSize) override;
-
-    virtual bool GetMinibatch(std::map<std::wstring, Matrix<ElemType>*>& matrices);
-    virtual const std::map<LabelIdType, LabelType>& GetLabelMapping(const std::wstring& sectionName);
-    virtual void SetLabelMapping(const std::wstring& sectionName, const std::map<LabelIdType, LabelType>& labelMapping);
-    virtual bool GetData(const std::wstring& sectionName, size_t numRecords, void* data, size_t& dataBufferSize, size_t recordStart=0);
-    virtual bool GetMinibatch4SE(std::vector<shared_ptr<const msra::dbn::latticepair>> & latticeinput, vector<size_t> &uids, vector<size_t> &boundaries, vector<size_t> &extrauttmap);
-	virtual bool GetMinibatch4CTC(vector<size_t> &boundaries, vector<size_t> &extrauttmap);
-    virtual bool GetHmmData(msra::asr::simplesenonehmm * hmm);
-
-    virtual bool DataEnd(EndDataType endDataType);
-    void CopyMBLayoutTo(MBLayoutPtr);
-    void SetSentenceEndInBatch(vector<size_t> &/*sentenceEnd*/);
-    void SetSentenceEnd(int /*actualMbSize*/){};
-    void SetRandomSeed(int){ NOT_IMPLEMENTED };
-
-    bool RequireSentenceSeg() const override { return !m_frameMode; }; 
-};
-
-}}}
-=======
 //
 // Copyright (c) Microsoft. All rights reserved.
 // Licensed under the MIT license. See LICENSE.md file in the project root for full license information.
@@ -278,6 +99,7 @@
 
     bool GetMinibatchToTrainOrTest(std::map<std::wstring, Matrix<ElemType>*>& matrices);
     bool GetMinibatch4SEToTrainOrTest(std::vector<shared_ptr<const msra::dbn::latticepair>>& latticeinput, vector<size_t>& uids, vector<size_t>& boundaries, std::vector<size_t>& extrauttmap);
+    bool GetMinibatch4CTCToTrainOrTest(vector<size_t> &boundaries, vector<size_t> &extrauttmap);
     void fillOneUttDataforParallelmode(std::map<std::wstring, Matrix<ElemType>*>& matrices, size_t startFr, size_t framenum, size_t channelIndex, size_t sourceChannelIndex);
     bool GetMinibatchToWrite(std::map<std::wstring, Matrix<ElemType>*>& matrices);
 
@@ -357,6 +179,7 @@
     virtual void SetLabelMapping(const std::wstring& sectionName, const std::map<LabelIdType, LabelType>& labelMapping);
     virtual bool GetData(const std::wstring& sectionName, size_t numRecords, void* data, size_t& dataBufferSize, size_t recordStart = 0);
     virtual bool GetMinibatch4SE(std::vector<shared_ptr<const msra::dbn::latticepair>>& latticeinput, vector<size_t>& uids, vector<size_t>& boundaries, vector<size_t>& extrauttmap);
+    virtual bool GetMinibatch4CTC(vector<size_t> &boundaries, vector<size_t> &extrauttmap);
     virtual bool GetHmmData(msra::asr::simplesenonehmm* hmm);
 
     virtual bool DataEnd(EndDataType endDataType);
@@ -370,5 +193,4 @@
         return !m_frameMode;
     };
 };
-} } }
->>>>>>> 4fe5fd72
+} } }