// SGD.cpp -- implements SGD with all bells and whistles, parallelization, randomization, etc.

#define _CRT_SECURE_NO_WARNINGS // "secure" CRT not available on all platforms  --add this at the top of all CPP files that give "function or variable may be unsafe" warnings

#include "Basics.h"
#include "SGD.h"
#include "NonlinearityNodes.h"          // for DropoutNode
#include "SpecialPurposeNodes.h"        // for SequenceWithSoftmaxNode
#include "DataReaderHelpers.h"
#include "MatrixQuantizerImpl.h"
#include "InputAndParamNodes.h"

#ifdef CNTK_PARALLEL_TRAINING_SUPPORT
//static inline bool operator==(const std::pair<double,size_t>& a, double b) { assert(b==0); return a.first == b; }
// ^^ workaround until this line in AggregateGradientsImpl() gets updated: assert(headerCPU->evalErrors[i] == 0);
#include "AllReduceDistGradAggregator.h"
#include "BlockMomentumSGD.h"
#endif

#include "SimpleDistGradAggregator.h"
#include "V2SimpleDistGradAggregator.h"
#include "ProgressTracing.h"
#include "LatticeFreeMMINode.h"

#include <map>
#include <set>

namespace Microsoft { namespace MSR { namespace CNTK {

using namespace std;

// =======================================================================
// class SGD
// =======================================================================

template SGD<float>::SGD(const ConfigParameters&);
template SGD<double>::SGD(const ConfigParameters&);
template SGD<float>::SGD(const ScriptableObjects::IConfigRecord&);
template SGD<double>::SGD(const ScriptableObjects::IConfigRecord&);

// -----------------------------------------------------------------------
// Train() -- perform a multi-epoch training end-to-end with checkpointing
// -----------------------------------------------------------------------

template <class ElemType>
void SGD<ElemType>::Train(shared_ptr<ComputationNetwork> net, DEVICEID_TYPE deviceId,
                          IDataReader* trainSetDataReader,
                          IDataReader* validationSetDataReader, int startEpoch, bool loadNetworkFromCheckpoint)
{
    // log the device we are computing on
    LOGPRINTF(stderr, "\nModel has %d nodes. Using ", (int)net->GetTotalNumberOfNodes());
    if (net->GetDeviceId() < 0)
        fprintf(stderr, "CPU.\n");
    else
        fprintf(stderr, "GPU %d.\n", (int) net->GetDeviceId());

    // TODO: BUGBUG: if not starting from checkpoint, need to synchronize initial model
    // strategy should be to run the initializer above on mpiRank==0, and then broadcast parameters.

    startEpoch = max(startEpoch, 0);
    m_needAdaptRegularization = false;

    // set tracing flags
    net->EnableNodeTracing(m_traceNodeNamesReal, m_traceNodeNamesCategory, m_traceNodeNamesSparse);

    TrainOrAdaptModel(startEpoch, net, loadNetworkFromCheckpoint, net, nullptr, trainSetDataReader, validationSetDataReader);
}

// -----------------------------------------------------------------------
// Adapt() -- similar to Train(), but for purpose of adapting
// -----------------------------------------------------------------------

template <class ElemType>
void SGD<ElemType>::Adapt(wstring origModelFileName, wstring refNodeName,
                          IDataReader* trainSetDataReader,
                          IDataReader* validationSetDataReader,
                          const DEVICEID_TYPE deviceId, const bool makeMode)
{
    int startEpoch = DetermineStartEpoch(makeMode);
    if (startEpoch == m_maxEpochs)
    {
        LOGPRINTF(stderr, "No further training is necessary.\n");
        return;
    }

    ComputationNetworkPtr net;
    bool networkLoadedFromCheckpoint = false;
    if (startEpoch >= 0)
    {
        wstring modelFileName = GetModelNameForEpoch(int(startEpoch) - 1);
        LOGPRINTF(stderr, "Starting from checkpoint. Loading network from '%ls'.\n", modelFileName.c_str());
        net = ComputationNetwork::CreateFromFile<ElemType>(deviceId, modelFileName);
        networkLoadedFromCheckpoint = true;
    }
    else
    {
        LOGPRINTF(stderr, "Load Network From the original model file %ls.\n", origModelFileName.c_str());
        net = ComputationNetwork::CreateFromFile<ElemType>(deviceId, origModelFileName);
    }

    startEpoch = max(startEpoch, 0);

    ComputationNetworkPtr refNet;
    m_needAdaptRegularization = m_adaptationRegType != AdaptationRegType::None && m_adaptationRegWeight > 0;
    if (m_needAdaptRegularization)
    {
        LOGPRINTF(stderr, "Load reference Network From the original model file %ls.\n", origModelFileName.c_str());
        refNet = ComputationNetwork::CreateFromFile<ElemType>(deviceId, origModelFileName);
    }

    ComputationNodeBasePtr refNode;
    if (m_needAdaptRegularization && m_adaptationRegType == AdaptationRegType::KL)
    {
        LOGPRINTF(stderr, "Checking refNodeName %ls.\n", origModelFileName.c_str());
        if (refNodeName == L"")
            InvalidArgument("refNodeName does not exist and is needed when adaptationRegType is KL.");
        refNode = refNet->GetNodeFromName(refNodeName);
    }

    TrainOrAdaptModel(startEpoch, net, networkLoadedFromCheckpoint, refNet, refNode, trainSetDataReader, validationSetDataReader);
}

// -----------------------------------------------------------------------
// TrainOrAdaptModel() -- main training end-to-end, given a start model
// -----------------------------------------------------------------------

static double MomentumPerMB(double momentumPerSample, size_t minibatchSize);

template <class ElemType>
void SGD<ElemType>::TrainOrAdaptModel(int startEpoch, ComputationNetworkPtr net,
                                      bool networkLoadedFromCheckpoint,
                                      ComputationNetworkPtr refNet,
                                      ComputationNodeBasePtr refNode,
                                      IDataReader* trainSetDataReader,
                                      IDataReader* validationSetDataReader)
{
    let& criterionNodes = GetTrainCriterionNodes(net);

    fprintf(stderr, "\n");
    if (criterionNodes.size() == 1)
    {
        LOGPRINTF(stderr, "Training criterion:   %ls = %ls\n", criterionNodes.front()->NodeName().c_str(), criterionNodes.front()->OperationName().c_str());
    }
    else
    {
        LOGPRINTF(stderr, "Training criteria:\n");
        for (const auto& node : criterionNodes)
        {
            LOGPRINTF(stderr, "\t%ls = %ls\n", node->NodeName().c_str(), node->OperationName().c_str());
        }
        if (criterionNodes.empty())
        {
            LOGPRINTF(stderr, "\t(none)\n");
            InvalidArgument("TrainOrAdaptModel: No criterion node was specified.");
        }
    }

    // This code is only relevant for the new (V2) readers. It exist because of
    // a shortcoming in DecimateMinibatchInPlace, which does not yet work when inputs 
    // in the same minibatch have different layouts, which is something only V2 readers can
    // produce. 
    if (m_enableDistributedMBReadingNotSpecified && m_mpi != nullptr && !trainSetDataReader->IsLegacyReader())
    {
        // we're running a parallel training with a v2 reader, 
        // auto-enable distributed reading
        if (m_traceLevel > 0)
            LOGPRINTF(stderr, "\"distributedMBReading\" is not explicitly specified, defaulting to 'true'.\n");
        m_enableDistributedMBReading = true;
    }

    // determine evaluationNodes from GetEvalCriterionNodes(), ensuring each criterion is only logged once
    std::vector<ComputationNodeBasePtr> evaluationNodes;
    {
        auto originalEvaluationNodes = GetEvalCriterionNodes(net);
        set<ComputationNodeBasePtr> criteriaLogged; // set to make sure we don't double-log criteria
        for (const auto& node : criterionNodes)
            criteriaLogged.insert(node);

        for (const auto& node : originalEvaluationNodes)
            if (criteriaLogged.insert(node).second)
                evaluationNodes.push_back(node);

        if (evaluationNodes.size() == 1)
        {
            LOGPRINTF(stderr, "Evaluation criterion: %ls = %ls\n", evaluationNodes.front()->NodeName().c_str(), evaluationNodes.front()->OperationName().c_str());
        }
        else if (!evaluationNodes.empty())
        {
            fprintf(stderr, "\n");
            LOGPRINTF(stderr, "Evaluation criteria:\n");
            for (const auto& node : evaluationNodes)
            {
                LOGPRINTF(stderr, "\t%ls = %ls\n", node->NodeName().c_str(), node->OperationName().c_str());
            }
        }
    }

    std::vector<ComputationNodeBasePtr> additionalNodesToEvaluate;
    auto& outputNodes = net->OutputNodes();
    additionalNodesToEvaluate.insert(additionalNodesToEvaluate.end(), outputNodes.cbegin(), outputNodes.cend());

    auto preComputeNodesList = net->GetNodesRequiringPreComputation();
    additionalNodesToEvaluate.insert(additionalNodesToEvaluate.end(), preComputeNodesList.cbegin(), preComputeNodesList.cend());

    // allocate memory for forward and backward computation
    net->AllocateAllMatrices(evaluationNodes, additionalNodesToEvaluate, criterionNodes[0]); // TODO: use criterionNodes.front() throughout

    // get feature and label nodes into an array of matrices that will be passed to GetMinibatch()
    // TODO: instead, remember the nodes directly, to be able to handle both float and double nodes; current version will crash for mixed networks
    StreamMinibatchInputs* inputMatrices = new StreamMinibatchInputs();
    // TODO: ^^ change to shared_ptr or unique_ptr
    let& featureNodes = net->FeatureNodes();
    let& labelNodes = net->LabelNodes();
    // BUGBUG: ^^ should not get all feature/label nodes, but only the ones referenced in a criterion
    for (size_t pass = 0; pass < 2; pass++)
    {
        auto& nodes = (pass == 0) ? featureNodes : labelNodes;
        for (const auto & node : nodes)
            inputMatrices->AddInput(node->NodeName(), node->ValuePtr(), node->GetMBLayout(), node->GetSampleLayout());
    }

    // get hmm file for sequence training
    bool isSequenceTrainingCriterion = (criterionNodes[0]->OperationName() == L"SequenceWithSoftmax");
    if (isSequenceTrainingCriterion)
    {
        // SequenceWithSoftmaxNode<ElemType>* node = static_cast<SequenceWithSoftmaxNode<ElemType>*>(criterionNodes[0]);
        auto node = dynamic_pointer_cast<SequenceWithSoftmaxNode<ElemType>>(criterionNodes[0]);
        auto hmm = node->gethmm();
        trainSetDataReader->GetHmmData(hmm);
    }

    // used for KLD regularized adaptation. For all other adaptation techniques
    // use MEL to edit the model and using normal training algorithm
    // TODO: Should this be done in SGD::Adapt()?
    // TODO: Redo this leveraging that we now have shared_ptrs. It is probably even OK if both networks share feature nodes.
    // TODO: Then we can also share the MBLayout; which currently is copied by value.
    std::vector<ComputationNodeBasePtr> refFeatureNodes; // we keep the original network's features here
    if (m_needAdaptRegularization && m_adaptationRegType == AdaptationRegType::KL && refNode != nullptr)
    {
        refNet->InvalidateCompiledNetwork(); // prepare to re-compile
        // replace input nodes in ref network by input nodes of the main network
        refFeatureNodes.resize(featureNodes.size());
        for (size_t i = 0; i < featureNodes.size(); i++)
        {
            // we need to keep this info to undo this later
            // TODO: After the change to shared_ptrs, this may no longer be necessary.
            refFeatureNodes[i] = refNet->GetNodeFromName(featureNodes[i]->NodeName()); // remember so that we can restore them later
            refNet->ReplaceNode(featureNodes[i]->NodeName(), featureNodes[i]);
        }
        //const_cast<MBLayoutPtr&>(refNet->GetMBLayoutPtrOfNetwork()) = net->GetMBLayoutPtrOfNetwork(); // WORKAROUND
        refNet->CompileNetwork();

        // allocate memory for forward computation
        refNet->AllocateAllMatrices({refNode}, {}, nullptr);
    }

    // initializing weights and gradient holder
    // only one criterion so far TODO: support multiple ones?
    auto& learnableNodes = net->LearnableParameterNodes(criterionNodes[0]);
    list<Matrix<ElemType>> smoothedGradients;
    vector<double> smoothedCounts; // currently used by FSAdaGradUpdate()
    size_t numParameters = 0;

    vector<wstring> nodesToUpdateDescriptions; // for logging only
    for (auto nodeIter = learnableNodes.begin(); nodeIter != learnableNodes.end(); nodeIter++)
    {
        ComputationNodePtr node = dynamic_pointer_cast<ComputationNode<ElemType>>(*nodeIter);
        // Note: We don't actually need the smoothedGradients if !IsParameterUpdateRequired().
        // However, this is hard to fix since lots of code assumes smoothedGradients to be in the same order as learnableNodes.
        // V2 API fixes this.
        smoothedGradients.push_back(Matrix<ElemType>(node->Value().GetNumRows(),
                                                     node->Value().GetNumCols(),
                                                     net->GetDeviceId()));
        smoothedCounts.push_back(0);
        if (node->IsParameterUpdateRequired())
        {
            nodesToUpdateDescriptions.push_back(node->NodeDescription() + L" : [" + msra::strfun::utf16(string(node->GetSampleLayout())) + L"]");
            numParameters += node->GetSampleLayout().GetNumElements();
        }
    }
    size_t numNeedsGradient = 0;
    for (let node : net->GetEvalOrder(criterionNodes[0]))
    {
        if (node->NeedsGradient())
            numNeedsGradient++;
    }
    fprintf(stderr, "\n");
    LOGPRINTF(stderr, "Training %.0f parameters in %d ",
              (double)numParameters, (int)nodesToUpdateDescriptions.size());
    if (m_traceLevel == 0)
        fprintf(stderr, "parameter tensors.\n");
    else
    {
        fprintf(stderr, "out of %d parameter tensors and %d nodes with gradient:\n\n",
            (int)learnableNodes.size(), (int)numNeedsGradient);
        for (let nodeDescription : nodesToUpdateDescriptions)
        {
            LOGPRINTF(stderr, "\t%ls\n", nodeDescription.c_str());
        }
    }

    // one blank line before training progress log
    fprintf(stderr, "\n");

    double avgCriterion, lrControlCriterion;
    lrControlCriterion = avgCriterion = numeric_limits<double>::infinity();
    size_t epochsNotCountedInAvgCriterion = startEpoch % m_learnRateAdjustInterval;

    std::vector<wstring> evalNodeNames;
    for (size_t i = 0; i < evaluationNodes.size(); i++)
        evalNodeNames.push_back(evaluationNodes[i]->NodeName());

    double learnRatePerSample = 0.5f / m_mbSize[startEpoch];

    double learningRateAdjustmentFactor = 1.0f;
    vector<double> prevLearnRates;
    prevLearnRates.resize(m_numPrevLearnRates);
    for (int i = 0; i < m_numPrevLearnRates; i++)
        prevLearnRates[i] = -1.0;

    m_prevChosenMinibatchSize = m_mbSize[startEpoch];

    int currentNumGradientBits = 0; // this remembers the last #gradient bits we set for dataParallelSGD (init val 0 has no meaning, just keep compiler happy)
    if (GetParallelizationMethod() == ParallelizationMethod::dataParallelSGD)
    {
        currentNumGradientBits = m_numGradientBits[startEpoch]; // remember so that we can detect a change
        InitDistGradAgg(evaluationNodes.size(), currentNumGradientBits, m_traceLevel);
    }
    else if (GetParallelizationMethod() == ParallelizationMethod::modelAveragingSGD || 
             GetParallelizationMethod() == ParallelizationMethod::blockMomentumSGD)
    {
        InitModelAggregationHandler(m_syncStatsTrace, net->GetDeviceId());
    }

    // precompute mean and invStdDev nodes and save initial model
    // When no precompute, only save if we did not load the model from a 
    // checkpoint but instead built it from a network description
    if (PreCompute(net, trainSetDataReader, featureNodes, labelNodes, inputMatrices) || !networkLoadedFromCheckpoint)
    {
        // Synchronize all ranks before writing the model to ensure that
        // everyone is done loading the model
        if (m_mpi != nullptr)
        {
            m_mpi->WaitAll();
        }

        // In case of parallel training only the main node should we saving the model to prevent
        // the parallel training nodes from colliding to write the same file
        if ((m_mpi == nullptr) || m_mpi->IsMainNode())
            net->Save(GetModelNameForEpoch(int(startEpoch) - 1));
    }

    size_t totalTrainingSamplesSeen = 0; // aggregated over all epochs, for logging purposes only

    bool learnRateInitialized = false;
    double prevCriterion = numeric_limits<double>::infinity();
    if (startEpoch > 0)
    {
        learnRateInitialized = TryLoadCheckPointInfo(startEpoch - 1,
                                                     /*out*/ totalTrainingSamplesSeen,
                                                     /*out*/ learnRatePerSample,
                                                     smoothedGradients,
                                                     smoothedCounts,
                                                     /*out*/ prevCriterion,
                                                     /*out*/ m_prevChosenMinibatchSize);
        if (learnRateInitialized)
            prevLearnRates[startEpoch % m_numPrevLearnRates] = learnRatePerSample;
    }

    if (m_autoLearnRateSearchType == LearningRateSearchAlgorithm::AdjustAfterEpoch &&
        !learnRateInitialized && m_learningRatesParam.size() <= startEpoch)
    {
        InvalidArgument(
            "When using \"AdjustAfterEpoch\", there must either exist a checkpoint file, "
            "or an explicit learning rate must be specified in config for the starting epoch.");
    }

    // TODO this assumes training is picked up with nodes with zero parameters
    double prevDropoutRate = 0;
    double prevNormalizationTimeConstant = 0;
    double prevNormalizationBlendTimeConstant = 0;

    bool learnRateReduced = false;

    // pass user config on memory allocation for convolution operations to the Network
    ComputationNetwork::SetMaxTempMemSizeForCNN(net, criterionNodes[0], m_maxTempMemSizeInSamplesForCNN);
    if (m_needAdaptRegularization && m_adaptationRegType == AdaptationRegType::KL && refNode)
    {
        ComputationNetwork::SetMaxTempMemSizeForCNN(refNet, refNode, m_maxTempMemSizeInSamplesForCNN);
    }

    // likewise for sequence training parameters
    if (isSequenceTrainingCriterion)
    {
        ComputationNetwork::SetSeqParam<ElemType>(net, criterionNodes[0], m_hSmoothingWeight, m_frameDropThresh, m_doReferenceAlign,
                                                  m_seqGammarCalcAMF, m_seqGammarCalcLMF, m_seqGammarCalcWP, m_seqGammarCalcbMMIFactor, m_seqGammarCalcUsesMBR);
    }

    // --- MAIN EPOCH LOOP
    for (int i = startEpoch; i < (int) m_maxEpochs; i++) // TODO: why is this an int, and not a size_t?
    {
        // Synchronize all ranks before proceeding to ensure that
        // rank 0 has finished writing the previous model file
        if (m_mpi != nullptr)
        {
            m_mpi->WaitAll();
        }

        // (re-)initialize 1-bit SGD
        if (GetParallelizationMethod() == ParallelizationMethod::dataParallelSGD &&
            currentNumGradientBits != m_numGradientBits[i])
        {
            currentNumGradientBits = m_numGradientBits[i];
            InitDistGradAgg(evaluationNodes.size(), currentNumGradientBits, m_traceLevel);
        }

        Timer timer;
        timer.Start();

        // set dropout rate for this epoch
        // We use the same seed across workers until parallel training kicks in to ensure that the workers have identical models
        size_t parallelWorkerIdx = ((m_mpi == nullptr) || !UsingParallelTrain(i)) ? 0 : m_mpi->CurrentNodeRank();
        size_t randSeedBase = (parallelWorkerIdx * m_maxEpochs) + i;
        ComputationNetwork::SetDropoutRate<ElemType>(net, criterionNodes[0], m_dropoutRates[i], prevDropoutRate);
        ComputationNetwork::SetIRngUserSeed<ElemType>(net, criterionNodes[0], randSeedBase);
        ComputationNetwork::SetBatchNormalizationTimeConstants<ElemType>(net, criterionNodes[0], 
                                                                         m_batchNormalizationTimeConstant[i], prevNormalizationTimeConstant,
                                                                         m_batchNormalizationBlendTimeConstant[i], prevNormalizationBlendTimeConstant);
        
        // learning rate adjustment
        if (m_autoLearnRateSearchType == LearningRateSearchAlgorithm::None || i < m_learningRatesParam.size())
        {
            // BUGBUG: GetNumParallelSequences() returns 1 under certain situations; it seems when restarting from checkpoint
            learnRatePerSample = GetLearningRatePerSample(i /*BUGBUG workaround:*/, trainSetDataReader->GetNumParallelSequencesForFixingBPTTMode());
        }
        else if (m_autoLearnRateSearchType == LearningRateSearchAlgorithm::SearchBeforeEpoch)
        {
            double largestPrevLearnRatePerSample = prevLearnRates[0];
            for (int j = 1; j < m_numPrevLearnRates; j++)
            {
                largestPrevLearnRatePerSample = max(largestPrevLearnRatePerSample, prevLearnRates[j]);
            }

            // return a reasonable learning rate based on the initial minibatchSize
            double newLearningRatePerSample = SearchForBestLearnRate(net, refNet, refNode, i, learnRatePerSample,
                                                                     trainSetDataReader, featureNodes, labelNodes,
                                                                     criterionNodes, evaluationNodes, inputMatrices,
                                                                     learnableNodes, smoothedGradients, smoothedCounts,
                                                                     learnRateInitialized, largestPrevLearnRatePerSample);
            learningRateAdjustmentFactor = newLearningRatePerSample / learnRatePerSample;
            learnRatePerSample = newLearningRatePerSample;

            // save per sample learn rate to support changeable minibatchSize
            prevLearnRates[i % m_numPrevLearnRates] = learnRatePerSample;
        }

        learnRateInitialized = true;

        if (learnRatePerSample < m_minLearnRate)
        {
            LOGPRINTF(stderr, "Learn Rate Per Sample for Epoch[%d] = %.8g is less than minLearningRatePerSample %.8g. Training complete.\n",
                      i + 1, learnRatePerSample, m_minLearnRate);
            if (m_autoLearnRateSearchType != LearningRateSearchAlgorithm::None)
            {
                // In case of parallel training only the main node should we saving the model to prevent
                // the parallel training nodes from colliding to write the same file
                if ((m_mpi == nullptr) || m_mpi->IsMainNode())
                    net->Save(m_modelPath);
            }
            break;
        }

        size_t chosenMinibatchSize;
        size_t actualMinibatchSize;

        // Through the command line or config file the user can set minibatch sizes on a per epoch
        // basis for a set number of epochs.  For epochs after that point, m_mbSize.size(), either
        // we just keep using
        // the last minibatch size, or we use tuning to try and find a better one.
        if (m_autoAdjustMinibatch && i >= m_mbSize.size())
        {
            size_t numFramesToUseInSearch = m_numMiniBatch4LRSearch[i] * m_mbSize[i];
            if (m_epochSize != requestDataSize)
            {
                // ensure the numFramesToUseInSearch does not exceed the total number of frames in the epoch
                numFramesToUseInSearch = min(numFramesToUseInSearch, m_epochSize);
            }

            // Use tuning to try and find a better minibatch size
            chosenMinibatchSize = AdaptiveMinibatchSizing(net, refNet, refNode, i,
                                                          numFramesToUseInSearch,
                                                          trainSetDataReader, learnRatePerSample,
                                                          m_mbSize[i], featureNodes, labelNodes,
                                                          criterionNodes, evaluationNodes,
                                                          inputMatrices, learnableNodes,
                                                          smoothedGradients, smoothedCounts, learningRateAdjustmentFactor);
            if (m_traceLevel < 1 && chosenMinibatchSize != m_prevChosenMinibatchSize)
                LOGPRINTF(stderr, "Minibatch size adapted to %d.\n", (int)chosenMinibatchSize);
            m_prevChosenMinibatchSize = chosenMinibatchSize;
        }
        else
        {
            // use the explicitly set minibatch size
            chosenMinibatchSize = m_mbSize[i];
        }

        actualMinibatchSize = FixUpEffectiveMBSize(chosenMinibatchSize /*BUGBUG workaround:*/, trainSetDataReader->GetNumParallelSequencesForFixingBPTTMode());

        double momentumPerSample = GetMomentumPerSample(i /*BUGBUG workaround:*/, trainSetDataReader->GetNumParallelSequencesForFixingBPTTMode());
        // time constant = number of samples after which a contribution has been reduced to e^-1
        double momentumAsTimeConstant = momentumPerSample == 0.0
                                        ? 0.0
                                        : momentumPerSample >= 1.0
                                            ? 0.0
                                            : -1.0 / log(momentumPerSample);
        if (m_traceLevel > 0)
        {
            fprintf(stderr, "\n");
            LOGPRINTF(stderr, "Starting Epoch %d: learning rate per sample = %f  effective momentum = %f  momentum as time constant = %.1f samples\n",
                      i + 1, learnRatePerSample, MomentumPerMB(momentumPerSample, actualMinibatchSize), momentumAsTimeConstant);
        }

        EpochCriterion epochCriterion; // criterion values are returned in this
        std::vector<EpochCriterion> epochEvalErrors(evaluationNodes.size());
        TrainOneEpoch(net,
                      refNet,
                      refNode,
                      i,
                      m_epochSize,
                      trainSetDataReader,
                      learnRatePerSample,
                      chosenMinibatchSize,
                      featureNodes,
                      labelNodes,
                      criterionNodes,
                      evaluationNodes,
                      inputMatrices,
                      learnableNodes, smoothedGradients, smoothedCounts,
                      epochCriterion, epochEvalErrors);
        totalTrainingSamplesSeen += epochCriterion.second; // aggregate #training samples, for logging purposes only

        timer.Stop();
        double epochTime = timer.ElapsedSeconds();

        if (m_useEvalCriterionControlLR && epochEvalErrors.size() > 0)
            lrControlCriterion = epochEvalErrors[0].Average();
        else
            lrControlCriterion = epochCriterion.Average();

        LOGPRINTF(stderr, "Finished Epoch[%2d of %d]: [Training] ", i + 1, (int)m_maxEpochs);
        epochCriterion.LogCriterion(criterionNodes[0]->NodeName());

        m_lastFinishedEpochTrainLoss = epochCriterion.Average();
        for (size_t j = 0; j < epochEvalErrors.size(); j++)
            epochEvalErrors[j].LogCriterion(evaluationNodes[j]->NodeName());
        fprintf(stderr, "totalSamplesSeen = %d; learningRatePerSample = %.8g; epochTime=%.6gs\n", (int)totalTrainingSamplesSeen, learnRatePerSample, epochTime);
#if 0
        // TODO: This was only printed if >1 eval criterion. Why? Needed?
        LOGPRINTF(stderr, "Finished Epoch[%2d of %d]:     Criterion Node [%ls] Per Sample = %.8g\n",
            i + 1, (int)m_maxEpochs, criterionNodes[0]->NodeName().c_str(), epochCriterion.Average());

        for (size_t j = 0; j < epochEvalErrors.size(); j++)
        {
            LOGPRINTF(stderr, "Finished Epoch[%2d of %d]:     Evaluation Node [%ls] Per Sample = %.8g\n",
                i + 1, (int) m_maxEpochs, evalNodeNames[j].c_str(), epochEvalErrors[j].Average());
        }
#endif

        if (validationSetDataReader != trainSetDataReader && validationSetDataReader != nullptr)
        {
            SimpleEvaluator<ElemType> evalforvalidation(net, m_mpi, m_enableDistributedMBReading, 100, 0, 0, m_useTwoPassTraining ? m_maxSamplesInRAM : SIZE_MAX, 1, m_useTwoPassTraining);
            vector<wstring> cvSetTrainAndEvalNodes;
            if (criterionNodes.size() > 0)
            {
                cvSetTrainAndEvalNodes.push_back(criterionNodes[0]->NodeName());
            }
            for (let node : evaluationNodes)
            {
                cvSetTrainAndEvalNodes.push_back(node->NodeName());
            }

            // BUGBUG: We should not use the training MB size. The training MB size is constrained by both convergence and memory. Eval is only constrained by memory.
            let vScore = evalforvalidation.Evaluate(validationSetDataReader, cvSetTrainAndEvalNodes, m_mbSize[i]);
            LOGPRINTF(stderr, "Finished Epoch[%2d of %d]: [Validate] ", i + 1, (int)m_maxEpochs);
            for (size_t k = 0; k < vScore.size() /*&& k < 2*/; k++)
                vScore[k].LogCriterion(cvSetTrainAndEvalNodes[k], /*addSemicolon=*/k + 1 < vScore.size());
                //fprintf(stderr, "%s %ls = %.8f * %d", k ? ";" : "", cvSetTrainAndEvalNodes[k].c_str(), vScore[k].Average(), (int)vScore[k].second);
            fprintf(stderr, "\n");

            if (m_useCVSetControlLRIfCVExists)
            {
                if (m_useEvalCriterionControlLR && vScore.size() > 1)
                    lrControlCriterion = vScore[1].Average(); // use the first of possibly multiple eval criteria
                else
                    lrControlCriterion = vScore[0].Average(); // the first one is the training criterion
            }
        }

        // broadcast epochCriterion to make sure each processor will have the same learning rate schedule
        if ((GetParallelizationMethod() == ParallelizationMethod::modelAveragingSGD 
            ||
            GetParallelizationMethod() == ParallelizationMethod::blockMomentumSGD) 
            && (m_mpi->NumNodesInUse() > 1))
        {
            m_mpi->Bcast(&epochCriterion.first,  1, m_mpi->MainNodeRank());
            m_mpi->Bcast(&epochCriterion.second, 1, m_mpi->MainNodeRank());
            m_mpi->Bcast(&lrControlCriterion,    1, m_mpi->MainNodeRank());
        }

        bool loadedPrevModel = false;
        size_t epochsSinceLastLearnRateAdjust = i % m_learnRateAdjustInterval + 1;
        if (avgCriterion == numeric_limits<double>::infinity())
        {
            avgCriterion = lrControlCriterion;
        }
        else
        {
            avgCriterion = ((epochsSinceLastLearnRateAdjust - 1 - epochsNotCountedInAvgCriterion) *
                                avgCriterion +
                            lrControlCriterion) /
                           (epochsSinceLastLearnRateAdjust - epochsNotCountedInAvgCriterion);
        }

        if (m_autoLearnRateSearchType == LearningRateSearchAlgorithm::AdjustAfterEpoch &&
            m_learningRatesParam.size() <= i && epochsSinceLastLearnRateAdjust == m_learnRateAdjustInterval)
        {
            if (std::isnan(avgCriterion) || (prevCriterion - avgCriterion < 0 && prevCriterion != numeric_limits<double>::infinity()))
            {
                if (m_loadBestModel)
                {
                    // roll back
                    auto bestModelPath = GetModelNameForEpoch(i - m_learnRateAdjustInterval);
                    LOGPRINTF(stderr, "Loading (rolling back to) previous model with best training-criterion value: %ls.\n", bestModelPath.c_str());
                    net->RereadPersistableParameters<ElemType>(bestModelPath);
                    LoadCheckPointInfo(i - m_learnRateAdjustInterval,
                                       /*out*/ totalTrainingSamplesSeen,
                                       /*out*/ learnRatePerSample,
                                       smoothedGradients,
                                       smoothedCounts,
                                       /*out*/ prevCriterion,
                                       /*out*/ m_prevChosenMinibatchSize);
                    loadedPrevModel = true;
                }
            }

            if (m_continueReduce)
            {
                if (std::isnan(avgCriterion) ||
                    (prevCriterion - avgCriterion <= m_reduceLearnRateIfImproveLessThan * prevCriterion &&
                     prevCriterion != numeric_limits<double>::infinity()))
                {
                    if (learnRateReduced == false)
                    {
                        learnRateReduced = true;
                    }
                    else
                    {
                        // In case of parallel training only the main node should we saving the model to prevent
                        // the parallel training nodes from colliding to write the same file
                        if ((m_mpi == nullptr) || m_mpi->IsMainNode())
                            net->Save(GetModelNameForEpoch(i, true));

                        LOGPRINTF(stderr, "Finished training and saved final model\n\n");
                        break;
                    }
                }

                if (learnRateReduced)
                {
                    learnRatePerSample *= m_learnRateDecreaseFactor;
                    LOGPRINTF(stderr, "learnRatePerSample reduced to %.8g\n", learnRatePerSample);
                }
            }
            else
            {
                if (std::isnan(avgCriterion) ||
                    (prevCriterion - avgCriterion <= m_reduceLearnRateIfImproveLessThan * prevCriterion &&
                     prevCriterion != numeric_limits<double>::infinity()))
                {

                    learnRatePerSample *= m_learnRateDecreaseFactor;
                    LOGPRINTF(stderr, "learnRatePerSample reduced to %.8g\n", learnRatePerSample);
                }
                else if (prevCriterion - avgCriterion > m_increaseLearnRateIfImproveMoreThan * prevCriterion &&
                         prevCriterion != numeric_limits<double>::infinity())
                {
                    learnRatePerSample *= m_learnRateIncreaseFactor;
                    LOGPRINTF(stderr, "learnRatePerSample increased to %.8g\n", learnRatePerSample);
                }
            }
        }
        else
        {
            if (std::isnan(avgCriterion))
                RuntimeError("The training criterion is not a number (NAN).");
        }

        // not loading previous values then set them
        if (!loadedPrevModel && epochsSinceLastLearnRateAdjust == m_learnRateAdjustInterval)
        {
            prevCriterion = avgCriterion;
            epochsNotCountedInAvgCriterion = 0;
        }

        // Synchronize all ranks before proceeding to ensure that
        // nobody tries reading the checkpoint file at the same time
        // as rank 0 deleting it below
        if (m_mpi != nullptr)
        {
            m_mpi->WaitAll();
        }

        // Persist model and check-point info
        if ((m_mpi == nullptr) || m_mpi->IsMainNode())
        {
            if (loadedPrevModel)
            {
                // If previous best model is loaded, we will first remove epochs that lead to worse results
                for (int j = 1; j < m_learnRateAdjustInterval; j++)
                {
                    int epochToDelete = i - j;
                    LOGPRINTF(stderr, "SGD: removing model and checkpoint files for epoch %d after rollback to epoch %lu\n", epochToDelete + 1, (size_t)(i - m_learnRateAdjustInterval) + 1);  // report 1 based epoch number
                    _wunlink(GetModelNameForEpoch(epochToDelete).c_str());
                    _wunlink(GetCheckPointFileNameForEpoch(epochToDelete).c_str());
                }

                // Set i back to the loaded model
                i -= m_learnRateAdjustInterval;
                LOGPRINTF(stderr, "SGD: revoke back to and update checkpoint file for epoch %d\n", i+1); // report 1 based epoch number
                SaveCheckPointInfo(i, totalTrainingSamplesSeen, learnRatePerSample, smoothedGradients, smoothedCounts, prevCriterion, chosenMinibatchSize);
            }
            else
            {
                SaveCheckPointInfo(i, totalTrainingSamplesSeen, learnRatePerSample, smoothedGradients, smoothedCounts, prevCriterion, chosenMinibatchSize);
                auto modelName = GetModelNameForEpoch(i);
                if (m_traceLevel > 0)
                    LOGPRINTF(stderr, "SGD: Saving checkpoint model '%ls'\n", modelName.c_str());
                net->Save(modelName);
                if (!m_keepCheckPointFiles)
                {
                    // delete previous checkpoint file to save space
                    if (m_autoLearnRateSearchType == LearningRateSearchAlgorithm::AdjustAfterEpoch && m_loadBestModel)
                    {
                        if (epochsSinceLastLearnRateAdjust != 1)
                        {
                            _wunlink(GetCheckPointFileNameForEpoch(i - 1).c_str());
                        }
                        if (epochsSinceLastLearnRateAdjust == m_learnRateAdjustInterval)
                        {
                            _wunlink(GetCheckPointFileNameForEpoch(i - m_learnRateAdjustInterval).c_str());
                        }
                    }
                    else
                    {
                        _wunlink(GetCheckPointFileNameForEpoch(i - 1).c_str());
                    }
                }
            }
        }
        else
        {
            if (loadedPrevModel)
            {
                // Set i back to the loaded model
                i -= m_learnRateAdjustInterval;
            }
        }

        if (learnRatePerSample < 1e-12)
        {
            LOGPRINTF(stderr, "learnRate per sample is reduced to %.8g which is below 1e-12. stop training.\n",
                      learnRatePerSample);
        }
    }
    // --- END OF MAIN EPOCH LOOP

    // Synchronize all ranks before proceeding to ensure that
    // rank 0 has finished writing the model file
    if (m_mpi != nullptr)
    {
        m_mpi->WaitAll();
    }

    // progress tracing for compute cluster management
    ProgressTracing::TraceProgressPercentage(m_maxEpochs, 0.0, true);
    ProgressTracing::TraceTrainLoss(m_lastFinishedEpochTrainLoss);

    // since we linked feature nodes. we need to remove it from the deletion
    if (m_needAdaptRegularization && m_adaptationRegType == AdaptationRegType::KL && refNode != nullptr)
    {
        for (size_t i = 0; i < refFeatureNodes.size(); i++)
        {
            // note we need to handle deletion carefully
            refNet->ReplaceNode(refFeatureNodes[i]->NodeName(), refFeatureNodes[i]);
        }
    }

    delete inputMatrices;
}

// -----------------------------------------------------------------------
// TrainOneEpoch() -- train one epoch
// -----------------------------------------------------------------------

template <class ElemType>
size_t SGD<ElemType>::TrainOneEpoch(ComputationNetworkPtr net,
                                    ComputationNetworkPtr refNet,
                                    const ComputationNodeBasePtr& refNode,
                                    const int epochNumber,
                                    const size_t epochSize,
                                    IDataReader* trainSetDataReader,
                                    const double learnRatePerSample,
                                    size_t tunedMBSize,
                                    const std::vector<ComputationNodeBasePtr>& featureNodes,
                                    const std::vector<ComputationNodeBasePtr>& labelNodes,
                                    const std::vector<ComputationNodeBasePtr>& criterionNodes,
                                    const std::vector<ComputationNodeBasePtr>& evaluationNodes,
                                    StreamMinibatchInputs* inputMatrices, // TODO: why is this a pointer?
                                    const std::list<ComputationNodeBasePtr>& learnableNodes,
                                    std::list<Matrix<ElemType>>& smoothedGradients, vector<double>& smoothedCounts,
                                    /*out*/ EpochCriterion& epochCriterion,
                                    /*out*/ std::vector<EpochCriterion>& epochEvalErrors,
                                    const std::string& prefixMsg)
{
    ScopedNetworkOperationMode modeGuard(net, NetworkOperationMode::training);

    // bring our 'out' values into consistent state
    epochCriterion = EpochCriterion(0);
    epochEvalErrors.assign(epochEvalErrors.size(), EpochCriterion(0));

    double totalTimeInMBs = 0; // use double since timer has sub-microsecond time resolution

    // initialize statistics
    size_t totalEpochSamples = 0;

    int numMBsRun = 0;
    int numMBsRunSinceLastLogged = 0;

    bool useGradientAggregation = UsingGradientAggregation(epochNumber);
    bool useModelAggregation = UsingModelAggregation(epochNumber);
    bool useParallelTrain = UsingParallelTrain(epochNumber);

    // MA-related variables
    size_t nSamplesSinceLastModelSync = 0;
    size_t blockSizePerWorker = 0;
    if (useParallelTrain && m_pMASGDHelper)
    {
        m_pMASGDHelper->OnEpochStart(learnableNodes);
        blockSizePerWorker = m_modelAggregationBlockSize / m_mpi->NumNodesInUse();
    }

    std::vector<Matrix<ElemType>*> learnParamsGradients;
    Profiler profiler(m_numMBsToCUDAProfile);

    // resetting this, so profiling is performed for one epoch only
    m_numMBsToCUDAProfile = 0;

    bool useDistributedMBReading = useParallelTrain &&
                                   m_enableDistributedMBReading &&
                                   trainSetDataReader->SupportsDistributedMBRead();
    if (useDistributedMBReading)
    {
        trainSetDataReader->StartDistributedMinibatchLoop(tunedMBSize, epochNumber, m_mpi->CurrentNodeRank(),
            m_mpi->NumNodesInUse(), inputMatrices->GetStreamDescriptions(), epochSize);
    }
    else
    {
        trainSetDataReader->StartMinibatchLoop(tunedMBSize, epochNumber, inputMatrices->GetStreamDescriptions(), epochSize);
    }

    net->StartEvaluateMinibatchLoop(evaluationNodes);
    net->StartEvaluateMinibatchLoop(criterionNodes);
    if (m_needAdaptRegularization && m_adaptationRegType == AdaptationRegType::KL && refNode)
    {
        refNet->StartEvaluateMinibatchLoop(refNode);
    }

    // prepare for sub-minibatching
    // Sub-minibatching is used if a single minibatch is too large to fit into GPU RAM.
    DataReaderHelpers::SubminibatchDispatcher<ElemType> smbDispatcher;
    size_t numSubminibatchesNeeded = DataReaderHelpers::GetNumSubminibatchesNeeded<ElemType>(trainSetDataReader, m_maxSamplesInRAM, m_numSubminiBatches, tunedMBSize);

    // this is non-trivial, we need a manager object to handle this
    if (numSubminibatchesNeeded > 1 || m_useTwoPassTraining)
        smbDispatcher.Init(net, learnableNodes, criterionNodes, evaluationNodes, m_useTwoPassTraining);

    // The following is a special feature only supported by the Kaldi2Reader for more efficient sequence training.
    // This attemps to compute the error signal for the whole utterance, which will
    // be fed to the neural network as features. Currently it is a workaround
    // for the two-forward-pass sequence and ctc training, which allows
    // processing more utterances at the same time.
    // TODO: move the two-forward-pass support out of the reader, make a first-class citizen.
    AttemptUtteranceDerivativeFeatures(net, trainSetDataReader, featureNodes, inputMatrices);

    if (m_traceLevel > 0)
    {
        fprintf(stderr, "\n");
        LOGPRINTF(stderr, "Starting minibatch loop");
        if (useGradientAggregation)
        {
            fprintf(stderr, ", DataParallelSGD training (myRank = %d, numNodes = %d, numGradientBits = %d)",
                    (int) m_mpi->CurrentNodeRank(), (int) m_mpi->NumNodesInUse(), (int) m_numGradientBits[epochNumber]);

            if (m_bufferedAsyncGradientAggregation)
                fprintf(stderr, ", BufferedAsyncGradientAggregation is ENABLED");
        }

        if (useDistributedMBReading)
            fprintf(stderr, ", distributed reading is ENABLED");

        if (numSubminibatchesNeeded > 1 || m_useTwoPassTraining)
        {
            if (m_maxSamplesInRAM < SIZE_MAX)
                fprintf(stderr, ", with maximum %d samples in RAM", (int)m_maxSamplesInRAM);
            else
                fprintf(stderr, ", with %d subminibatch", (int)numSubminibatchesNeeded);
        }
        fprintf(stderr, ".\n");
    }

    Timer timer;
    timer.Start();

    // NOTE: the following two local matrices are not used in distGradAgg path
    // assume only one training criterion node for each epoch.
    // The criterion values are accumulated here over the minibatches (without having to pull them off the GPU).
    CriterionAccumulator<ElemType> localEpochCriterion(1, net->GetDeviceId());
    CriterionAccumulator<ElemType> localEpochEvalErrors(epochEvalErrors.size(), net->GetDeviceId());

    // --- MAIN MINIBATCH LOOP

    // for differential logging, we keep the previous criterion values around
    EpochCriterion         epochCriterionLastLogged  = epochCriterion;
    vector<EpochCriterion> epochEvalErrorsLastLogged = epochEvalErrors;
<<<<<<< HEAD
    // Now, we need to use a switch to enable/disable wk in BatchNormalization.
    // If we can determine whether wk added or not for each node, then, discard this
    // TODO: Define "wk" and say what this is for and in which context it is used.
    std::unordered_set<ComputationNodeBasePtr> batchNormalizationWeights;
    if (m_disableWkInBatchNormal) {
        for (auto& evalNode : evaluationNodes) 
=======

    // NOTE: For ResNet, the regularization in BatchNormalization should be disable.
    if (m_disableRegInBatchNormalization) {
        let bnNodes = net->GetNodesWithType(L"BatchNormalization");
        for (auto &node : bnNodes)
>>>>>>> 0b0a5af4
        {
            let bnNode = dynamic_pointer_cast<BatchNormalizationNode<ElemType>>(node);
            bnNode->DisableRegInBatchNormalization();
        }
    }

    bool noMoreSamplesToProcess = false;
    auto lfMMINode = dynamic_cast<LatticeFreeMMINode<ElemType>*>(criterionNodes[0].get());
    bool isFirstMinibatch = true;
    for (;;)
    {
        // Per-minibatch performance measurements; only enabled when perfTraceLevel > 0
        Timer fineGrainedPerfMeasurementTimer;
        double readTime = 0;
        double computeTime = 0;
        double parameterUpdateTime = 0;
        if (m_perfTraceLevel > 0)
            fineGrainedPerfMeasurementTimer.Start();

        // get minibatch
        // TODO: is it guaranteed that the GPU is already completed at this point, is it safe to overwrite the buffers?
        size_t actualMBSize = 0;
        bool wasDataRead = DataReaderHelpers::GetMinibatchIntoNetwork<ElemType>(*trainSetDataReader, net, criterionNodes[0],
                                                                                useDistributedMBReading, useParallelTrain, *inputMatrices, actualMBSize, m_mpi, m_useTwoPassTraining);
        if (!wasDataRead && (!useDistributedMBReading || noMoreSamplesToProcess)) // in case of distributed reading, we do a few more loops until all ranks have completed
            break;                                                                // end of epoch

        if (m_perfTraceLevel > 0)
        {
            fineGrainedPerfMeasurementTimer.Stop();
            readTime = fineGrainedPerfMeasurementTimer.ElapsedSeconds();
            fineGrainedPerfMeasurementTimer.Start();
        }

        // Note: If !wasDataRead then the data that GetMinibatchIntoNetwork() was supposed to full in are undefined.
        // Must not touch them.

        if (!wasDataRead)
            actualMBSize = 0; // (undefined if !wasDataRead)

        nSamplesSinceLastModelSync += actualMBSize;

        // Dropout nodes have an implicit input in the form of the random mask that is applied to its explicit input
        // This mask is regerated every minibatch and hence dropout nodes with a non-zero dropout rate must me marked outdated
        // w.r.t. inputs to force evaluation in each minibatch
        MarkDropoutNodesEvalTimeStampAsOutdated(net, criterionNodes[0]);

        // node data was changed
        // TODO: move this to that function as well--just tired to pass everything as arguments
        // TODO: We should do this right after the GetMinibatch() call, since that's where these changed.
        //       Need to check whether that would cause unintended side effects.
        // TODO: original code did not call this for actualMBSize == 0
        ComputationNetwork::BumpEvalTimeStamp(featureNodes);
        ComputationNetwork::BumpEvalTimeStamp(labelNodes);

        if (actualMBSize > 0)
        {
            assert(wasDataRead);
#ifndef EVALDLL
            if (m_doGradientCheck && GradientCheck(net, criterionNodes, learnableNodes, 0) == false)
                LogicError("cannot pass gradient checker");
#endif
            // TODO: currently we only support one node for regularization
            if (m_needAdaptRegularization && m_adaptationRegType == AdaptationRegType::KL && refNode)
            {
                size_t actualMBSize2 = refNet->DetermineActualMBSizeFromFeatures();
                refNet->GetMBLayoutPtrOfNetwork()->CopyFrom(net->GetMBLayoutPtrOfNetwork()); // TODO: This is UNTESTED (before this was missing, seemingly inconsistently)

                if (actualMBSize2 != actualMBSize)
                    LogicError("TrainOneEpoch: refNet has different MB size than main net??");

                refNet->ForwardProp(refNode);
                Matrix<ElemType>::ScaleAndAdd((ElemType) m_adaptationRegWeight,
                                              dynamic_pointer_cast<ComputationNode<ElemType>>(refNode)->Value(),
                                              (ElemType)(1.0 - m_adaptationRegWeight),
                                              dynamic_pointer_cast<ComputationNode<ElemType>>(labelNodes[0])->Value());
            }

            // do forward and back propagation

            // We optionally break the minibatch into sub-minibatches.
            // This, when enabled, is used when a full minibatch does not fit into GPU RAM.
            if (m_useTwoPassTraining)
            {
                if (m_maxSamplesInRAM >= SIZE_MAX)
                    LogicError("m_maxSamplesInRAM should not be larger than SIZE_MAX when m_useTwoPassTraining is true.");

                numSubminibatchesNeeded = (actualMBSize + m_maxSamplesInRAM - 1) / m_maxSamplesInRAM;
                if (lfMMINode)
                {
                    lfMMINode->SetTotalFrameNumberofCurrentMinibatch(actualMBSize);
                }
            }
            
            size_t actualNumSubminibatches = numSubminibatchesNeeded <= 1 ? 1 : smbDispatcher.GetMinibatchIntoCache(*trainSetDataReader, *net, *inputMatrices, numSubminibatchesNeeded);
            for (size_t ismb = 0; ismb < actualNumSubminibatches; ismb++)
            {
                if (actualNumSubminibatches > 1)
                {
                    smbDispatcher.GetSubMinibatchToNet(ismb); // get sub-minibatch from full-size one
                    ComputationNetwork::BumpEvalTimeStamp(featureNodes);
                    ComputationNetwork::BumpEvalTimeStamp(labelNodes);
                }

                // ===========================================================
                // forward prop for evaluate eval nodes
                // ===========================================================

                // compute eval node first since when gradient is computed the forward function values
                // may be changed and need to be recomputed when gradient and function value share the same matrix
                net->ForwardProp(evaluationNodes); // the bulk of this evaluation is reused in ComputeGradient() below

                // ===========================================================
                // forward prop for training criterion
                // ===========================================================

                net->ForwardProp(criterionNodes[0]);

                // ===========================================================
                // backprop
                // ===========================================================

                if (!(m_useTwoPassTraining && lfMMINode && actualNumSubminibatches > 1))
                {
                    if (learnRatePerSample > 0.01 * m_minLearnRate) // only compute gradient when learning rate is large enough
                        net->Backprop(criterionNodes[0]);

                    // house-keeping for sub-minibatching
                    if (actualNumSubminibatches > 1)
                        smbDispatcher.DoneWithCurrentSubMinibatch(ismb); // page state out
                }
            }                                                        // end sub-minibatch loop

            if (m_useTwoPassTraining && lfMMINode && actualNumSubminibatches > 1 && learnRatePerSample > 0.01 * m_minLearnRate)
            {
                for (size_t ismb = 0; ismb < actualNumSubminibatches; ismb++)
                {
                    smbDispatcher.GetSubMinibatchToNet(ismb); // get sub-minibatch from full-size one
                    ComputationNetwork::BumpEvalTimeStamp(featureNodes);
                    ComputationNetwork::BumpEvalTimeStamp(labelNodes);

                    net->ForwardProp(evaluationNodes); // the bulk of this evaluation is reused in ComputeGradient() below
                    net->ForwardProp(criterionNodes[0]);

                    net->Backprop(criterionNodes[0]);

                    // house-keeping for sub-minibatching
                    smbDispatcher.DoneWithCurrentSubMinibatch(ismb); // page state out
                }
            }

            if (actualNumSubminibatches > 1)
                smbDispatcher.DoneWithCurrentMinibatch();
        } // if (actualMBSize > 0)
        // WARNING: If actualMBSize == 0, then criterion nodes have NOT been updated, and contain garbage (last MB's) values.

        if (m_perfTraceLevel > 0)
        {
            std::unique_ptr<MatrixComputeStreamEvent> mainStreamSyncEvent(MatrixComputeStreamEvent::Create(net->GetDeviceId()));
            mainStreamSyncEvent->SynchronizeEvent();
            fineGrainedPerfMeasurementTimer.Stop();
            computeTime = fineGrainedPerfMeasurementTimer.ElapsedSeconds();
            fineGrainedPerfMeasurementTimer.Start();
        }

        // for momentum/clipping/regularization/etc., as well as for progress and statistics, we should only count frames that are not gaps
        // #samples according to the default dynamic axis, for use with criterion nodes that do not have an MBLayout
        size_t numSamplesWithLabelOfNetwork = wasDataRead ? net->GetNumSamplesWithLabelOfNetwork(actualMBSize) : 0; // (0 for empty MB)
        // Note: All accumulation into an EpochCriterion uses 'numSamplesWithLabelOfNetwork' as the generic,
        // fallback minibatch size. If that is 0, then nodes are considered containing zero samples,
        // independent of their actual content (which is considered outdated).

        // Sum of actualMBSize across all nodes when using parallel training
        // 'aggregate' here means accross-worker aggregate for this one minibatch.
        size_t aggregateNumSamples = actualMBSize; // (0 for empty MB)
        size_t aggregateNumSamplesWithLabel = CriterionAccumulator<ElemType>::GetNumSamples(criterionNodes[0], numSamplesWithLabelOfNetwork); // (0 for empty MB)

        if (!useGradientAggregation)
        {
            // accumulate criterion values (objective, eval)
            assert(wasDataRead || numSamplesWithLabelOfNetwork == 0);
            // criteria are in Value()(0,0), we accumulate into another 1x1 Matrix (to avoid having to pull the values off the GPU)
            localEpochCriterion.Add(criterionNodes, 0, numSamplesWithLabelOfNetwork);
            for (size_t i = 0; i < evaluationNodes.size(); i++)
                localEpochEvalErrors.Add(evaluationNodes, i, numSamplesWithLabelOfNetwork);
        }
        else
        {
            // distributed gradient aggregation
            if (learnParamsGradients.size() == 0)
            {
                // lazily form the list of gradients to exchange
                learnParamsGradients.reserve(learnableNodes.size());
                for (auto nodeIter = learnableNodes.begin(); nodeIter != learnableNodes.end(); nodeIter++)
                {
                    ComputationNodePtr node = dynamic_pointer_cast<ComputationNode<ElemType>>(*nodeIter);
                    if (node->IsParameterUpdateRequired())
                    {
                        Matrix<ElemType>* currParamsGradient = &(node->Gradient()); // TODO: we can use shared_ptrs now
                        // Sometimes, in parallel training, the current node may not get any samples to process
                        // In this case, the gradient matrix may not have been sized yet. If so, lets size it.
                        if (currParamsGradient->GetNumCols() == 0)
                        {
                            Matrix<ElemType>* currParamsValues = &(node->Value());
                            currParamsGradient->Resize(currParamsValues->GetNumRows(), currParamsValues->GetNumCols());
                        }

                        learnParamsGradients.push_back(currParamsGradient);
                    }
                }
            }

            // hoist the criterion into CPU space for all-reduce
            localEpochCriterion.Assign(criterionNodes, 0, numSamplesWithLabelOfNetwork);
            for (size_t i = 0; i < evaluationNodes.size(); i++)
                localEpochEvalErrors.Assign(evaluationNodes, i, numSamplesWithLabelOfNetwork);

            // copy all values to be aggregated into the header
            m_gradHeader->numSamples = aggregateNumSamples;
            m_gradHeader->criterion           = localEpochCriterion.GetCriterion(0).first;
            m_gradHeader->numSamplesWithLabel = localEpochCriterion.GetCriterion(0).second; // same as aggregateNumSamplesWithLabel
            assert(m_gradHeader->numSamplesWithLabel == aggregateNumSamplesWithLabel);
            for (size_t i = 0; i < evaluationNodes.size(); i++)
                m_gradHeader->evalErrors[i] = localEpochEvalErrors.GetCriterion(i);

            // aggregate
            m_gradHeader->numEvalNode = evaluationNodes.size(); // TODO: rename numEvalNode (plural)
            bool samplesProcessed = m_distGradAgg->AggregateGradients(learnParamsGradients, m_gradHeader.get(), isFirstMinibatch);
            noMoreSamplesToProcess = !samplesProcessed;

            // read out the header--now everything is aggregated
            aggregateNumSamples          = m_gradHeader->numSamples;
            aggregateNumSamplesWithLabel = m_gradHeader->numSamplesWithLabel;
            epochCriterion += EpochCriterion(m_gradHeader->criterion, m_gradHeader->numSamplesWithLabel);
            for (size_t i = 0; i < epochEvalErrors.size(); i++)
                epochEvalErrors[i] += m_gradHeader->evalErrors[i];
        }

        // update model parameters
        if ((aggregateNumSamples > 0) && (learnRatePerSample > m_minLearnRate * 0.01))
        {
#if 1       // BUGBUG: We must skip gaps in our momentum, clipping, regularization etc. criteria.
            // This will break test cases. So for now, we will only enable this for per-sample criteria.
            size_t numSamplesInMinibatch = aggregateNumSamples;
            if (criterionNodes[0]->HasMBLayout())
#endif
            numSamplesInMinibatch = aggregateNumSamplesWithLabel;
#if 0
            if (numSamplesInMinibatch != aggregateNumSamples)
                fprintf(stderr, "SGD: using true #samples %d instead of MB size %d\n", (int)numSamplesInMinibatch, (int)aggregateNumSamples);
#endif
            auto smoothedGradientIter = smoothedGradients.begin();
            auto smoothedCountIter = smoothedCounts.begin();
            for (auto nodeIter = learnableNodes.begin(); nodeIter != learnableNodes.end(); nodeIter++, smoothedGradientIter++, smoothedCountIter++)
            {
                ComputationNodeBasePtr node = *nodeIter;
                if (node->IsParameterUpdateRequired())
                {

                    //char buffer[100];
                    //std::wcstombs(buffer, node->GetName().c_str(), node->GetName().length());
                    //smoothedGradient.Print(buffer, -3, -3, -3, -3);
                    //fwprintf(stderr, L"Node %ls:\n", node->GetName().c_str());
#ifdef _DEBUG
                    if (smoothedGradientIter->HasNan("TrainOneEpoch/UpdateWeights(): "))
                        LogicError("%ls %ls operation has NaNs in smoothedGradient.", node->NodeName().c_str(), node->OperationName().c_str());
#endif
                    double nodeDependentLearningRatePerSample = learnRatePerSample * node->GetLearningRateMultiplier();
                    double nodeDependentRegMultiplier = dynamic_pointer_cast<LearnableParameter<ElemType>>(node)->GetRegMultiplier();
                    double momentumPerSample = GetMomentumPerSample(epochNumber /*BUGBUG workaround:*/, net->GetMBLayoutPtrOfNetwork()->GetNumParallelSequences());
                    // TODO: Check why l2Factor is not applied to L1. Bug?
                    // BUGBUG (Issue #95): Access to net MBLayout can no longer be done if we have multiple input layouts
                    UpdateWeights(dynamic_pointer_cast<ComputationNode<ElemType>>(node)->Value(),
                                  dynamic_pointer_cast<ComputationNode<ElemType>>(node)->Gradient(),
                                  *smoothedGradientIter, *smoothedCountIter,
                                  nodeDependentLearningRatePerSample, momentumPerSample,
                                  numSamplesInMinibatch,
                                  m_L2RegWeight * nodeDependentRegMultiplier, m_L1RegWeight * nodeDependentRegMultiplier,
                                  m_needAveMultiplier, m_useNesterovMomentum);
                    node->BumpEvalTimeStamp();
#ifdef _DEBUG
                    if (dynamic_pointer_cast<ComputationNode<ElemType>>(node)->Value().HasNan("TrainOneEpoch/UpdateWeights(): "))
                        LogicError("%ls %ls operation has NaNs in functionValues after parameter update.", node->NodeName().c_str(), node->OperationName().c_str());
#endif
                }
            }
        }

        if (m_perfTraceLevel > 0)
        {
            std::unique_ptr<MatrixComputeStreamEvent> mainStreamSyncEvent(MatrixComputeStreamEvent::Create(net->GetDeviceId()));
            mainStreamSyncEvent->SynchronizeEvent();
            fineGrainedPerfMeasurementTimer.Stop();
            parameterUpdateTime = fineGrainedPerfMeasurementTimer.ElapsedSeconds();

            PREPENDTS(stderr);
            fprintf(stderr, "Perf trace: Worker MB size = %d, Read = %.5gs; Compute = %.5gs; Parameter update = %.5gs, Aggregate MB size = %d\n", (int)actualMBSize, readTime, computeTime, parameterUpdateTime, (int)aggregateNumSamples);
        }

        // aggregation by model averaging or block momentum 
        if (useModelAggregation)
        {
            if (nSamplesSinceLastModelSync >= blockSizePerWorker)
            {
                bool synced = m_pMASGDHelper->OnArrivingAtSyncPoint(learnableNodes, smoothedGradients, nSamplesSinceLastModelSync);
                if (synced)
                {
                    nSamplesSinceLastModelSync = 0;
                }
            }
            // prepare break condition
            if (useDistributedMBReading)
            {
                noMoreSamplesToProcess = !wasDataRead;
            }
        }

        timer.Stop();
        numMBsRun++;

        totalTimeInMBs += timer.ElapsedSeconds();
        //trainSamplesSinceLastLogged += (int)aggregateNumSamplesWithLabel; // now inside epochCriterionLastLogged

        // log
        // This shows the criterion since last logged.
        if (numMBsRun <= m_firstMBsToShowResult || (m_numMBsToShowResult && (numMBsRun % m_numMBsToShowResult == 0)))
        {
            // get the epoch Values updated
            if (!useGradientAggregation)
            {
                // if no aggregation, we directly get the values from the minibatch accumulators
                timer.Restart();
                epochCriterion = localEpochCriterion.GetCriterion(0);
                for (size_t i = 0; i < epochEvalErrors.size(); i++)
                    epochEvalErrors[i] = localEpochEvalErrors.GetCriterion(i);
                timer.Stop();

                // Add the last trailing compute
                totalTimeInMBs += timer.ElapsedSeconds();
            }

            // epochCriterion aggregates over entire epoch, but we only show difference to last time we logged
            EpochCriterion epochCriterionSinceLastLogged = epochCriterion - epochCriterionLastLogged;
            let trainLossSinceLastLogged    =      epochCriterionSinceLastLogged.Average(); // TODO: Check whether old trainSamplesSinceLastLogged matches this ^^ difference
            let trainSamplesSinceLastLogged = (int)epochCriterionSinceLastLogged.second;

            // determine progress in percent
            int mbProgNumPrecision = 2;
            double mbProg = 0.0;
            if (epochNumber > 0 || (int)epochSize > 0) // TODO: explain this condition in a comment
            {
                if (m_maxComputedEpochSize != 0)
                {
                    double numMBPerEpoch = (double)m_maxComputedEpochSize / (double)tunedMBSize;
                    mbProg = (double)numMBsRun / numMBPerEpoch;
                    mbProgNumPrecision = (int)ceil(log10(numMBPerEpoch / (double)(numMBsRun - numMBsRunSinceLastLogged)));
                    mbProgNumPrecision = max(mbProgNumPrecision - 2, 2);
                }
            }
            else // estimate epoch size
                m_maxComputedEpochSize = numMBsRun * trainSamplesSinceLastLogged / (numMBsRun - numMBsRunSinceLastLogged);

            // progress tracing for compute cluster management
            let wasProgressPrinted = ProgressTracing::TraceProgressPercentage(epochNumber, mbProg, false);

            // progress tracing for regular log
            if (m_traceLevel > 0)
            {
                PREPENDTS(stderr);
                fprintf(stderr, "%s Epoch[%2d of %d]-Minibatch[%4d-%4d",
                        prefixMsg.c_str(), epochNumber + 1, (int)m_maxEpochs,
                        (int)(numMBsRunSinceLastLogged + 1), numMBsRun);

                if (epochNumber > 0 || (int)epochSize > 0) // got anything?  --TODO: why cast epochSize to (int) for this comparison?
                    fprintf(stderr, (", %2." + to_string(mbProgNumPrecision) + "f%%").c_str(), mbProg * 100); // --TODO: use a * format?
                fprintf(stderr, "]: ");
                epochCriterionSinceLastLogged.LogCriterion(criterionNodes[0]->NodeName());
                for (size_t i = 0; i < epochEvalErrors.size(); i++)
                    (epochEvalErrors[i] - epochEvalErrorsLastLogged[i]).LogCriterion(evaluationNodes[i]->NodeName());

                fprintf(stderr, ("time = " + GeneratePaddedFloatOrExpFormat(0, 4, totalTimeInMBs) + "s; samplesPerSecond = %.1f\n").c_str(),
                        totalTimeInMBs, trainSamplesSinceLastLogged / totalTimeInMBs);
            }

            // progress tracing for compute cluster management
            if (wasProgressPrinted)
                ProgressTracing::TraceTrainLoss(trainLossSinceLastLogged);

            if (m_traceLevel > 0)
                fflush(stderr);

            if (epochCriterion.IsNan())
                RuntimeError("The training criterion is not a number (NAN).");

            // reset statistics for differential logging
            epochCriterionLastLogged  = epochCriterion;
            epochEvalErrorsLastLogged = epochEvalErrors;
            numMBsRunSinceLastLogged = numMBsRun;

            totalTimeInMBs = 0;
        }

        timer.Restart();
        totalEpochSamples += aggregateNumSamplesWithLabel;

        // call DataEnd function
        // This signals something from SGD to the reader.
        // DataEnd does reader specific process if sentence ending is reached
        trainSetDataReader->DataEnd();

        // Attempts to compute the error signal for the whole utterance, which will
        // be fed to the neural network as features. Currently it is a workaround
        // for the two-forward-pass sequence and ctc training, which allows
        // processing more utterances at the same time. Only used in Kaldi2Reader.
        // TODO: move the two-forward-pass support out of the reader.
        AttemptUtteranceDerivativeFeatures(net, trainSetDataReader, featureNodes, inputMatrices);

        profiler.NextSample();
        isFirstMinibatch = false;
    }

    // --- END MAIN MINIBATCH LOOP

    if (useModelAggregation )
    {
        m_pMASGDHelper->OnEpochEnd(learnableNodes, smoothedGradients, nSamplesSinceLastModelSync);
        nSamplesSinceLastModelSync = 0;
    }

    // hoist the accumulated criterion value from GPU side to our 'out'  variables
    // (unless we useGradientAggregation, in which case they are accumulated in the 'out' variables directly)
    if (!useGradientAggregation)
    {
        epochCriterion = localEpochCriterion.GetCriterion(0);
        for (size_t i = 0; i < epochEvalErrors.size(); i++)
            epochEvalErrors[i] = localEpochEvalErrors.GetCriterion(i);
    }

    // in case of model averaging, do one more final aggregation of criteria
    if (useModelAggregation && (m_mpi->NumNodesInUse() > 1))
    {
        // 1. total epoch samples processed by all workers
        size_t totalEpochSamplesOfAllWorkers = totalEpochSamples;
        m_mpi->AllReduce(&totalEpochSamplesOfAllWorkers, 1);

        // get criteria for this worker
        assert(!useGradientAggregation); // (otherwise the data would not be in localEpochCriterion)
        epochCriterion = localEpochCriterion.GetCriterion(0);
        for (size_t i = 0; i < epochEvalErrors.size(); i++)
            epochEvalErrors[i] = localEpochEvalErrors.GetCriterion(i);

        // all-reduce epochCriterion and epochEvalErrors over nodes
        m_mpi->AllReduce(&epochCriterion.first,  1);
        m_mpi->AllReduce(&epochCriterion.second, 1);
        // to transfer the eval vectors, we must pull them apart into STL objects and exchange them separately
        // TODO: merge with training criteria
        vector<double> numer(epochEvalErrors.size());
        vector<size_t> denom(epochEvalErrors.size());
        for (size_t i = 0; i < epochEvalErrors.size(); i++)
        {
            numer[i] = epochEvalErrors[i].first;
            denom[i] = epochEvalErrors[i].second;
        }
        m_mpi->AllReduce(numer);
        m_mpi->AllReduce(denom);
        for (size_t i = 0; i < epochEvalErrors.size(); i++)
            epochEvalErrors[i] = EpochCriterion(numer[i], denom[i]);

        // 3. modify return value 
        totalEpochSamples = totalEpochSamplesOfAllWorkers;
    }
    return totalEpochSamples;
}

// -----------------------------------------------------------------------
// subroutines and helpers follow below
// -----------------------------------------------------------------------

static double MomentumPerMB(double momentumPerSample, size_t minibatchSize)
{
    return pow(momentumPerSample, minibatchSize);
}

template <class ElemType>
const std::vector<ComputationNodeBasePtr>& SGD<ElemType>::GetTrainCriterionNodes(ComputationNetworkPtr net)
{
    if (!m_trainCriterionNodeName.empty())
    {
        return net->CriterionNodesFrom(m_trainCriterionNodeName);
    }
    else
        return net->FinalCriterionNodes();
}

template <class ElemType>
const std::vector<ComputationNodeBasePtr>& SGD<ElemType>::GetEvalCriterionNodes(ComputationNetworkPtr net)
{
    if (!m_evalCriterionNodeName.empty())
    {
        return net->CriterionNodesFrom(m_evalCriterionNodeName);
    }
    else
        return net->EvaluationNodes();
}

// execute PreComputeNodes
// Returns true if precomputation was executed.
template <class ElemType>
bool SGD<ElemType>::PreCompute(ComputationNetworkPtr net,
                               IDataReader* trainSetDataReader,
                               const std::vector<ComputationNodeBasePtr>& featureNodes,
                               const std::vector<ComputationNodeBasePtr>& labelNodes,
                               StreamMinibatchInputs* inputMatrices)
{
    std::list<ComputationNodeBasePtr> nodes = net->GetNodesRequiringPreComputation(); // this tests all HasComputed() flags

    if (nodes.size() == 0)
    {
        if (m_traceLevel > 0)
        LOGPRINTF(stderr, "No PreCompute nodes found, or all already computed. Skipping pre-computation step.\n");
        return false;
    }

    fprintf(stderr, "\n");
    LOGPRINTF(stderr, "Precomputing --> %lu PreCompute nodes found.\n\n", nodes.size());
    if (m_traceLevel > 0)
    {
    for (const auto & node : nodes)
    {
        LOGPRINTF(stderr, "\t%ls = %ls()\n", node->NodeName().c_str(), node->OperationName().c_str());
    }
    }

    // compute
    ScopedNetworkOperationMode modeGuard(net, NetworkOperationMode::preComputing);

    // trainSetDataReader->StartMinibatchLoop(m_mbSize[0],  0 , requestDataSize);
    // trainSetDataReader->StartMinibatchLoop(m_mbSize[0],  0 , m_epochSize); // only based on one epoch
    // To support large dataset, we usually partition whole dataset into several epoch's,
    // so we need to use all the data to do precomputing
    if (m_useAllDataForPreComputedNode) // using all the data
        trainSetDataReader->StartMinibatchLoop(m_mbSize[0], 0, inputMatrices->GetStreamDescriptions());
    else // using only one epoch. Note: One epoch is often enough for feature mean/stddev, but not for estimating priors.
        trainSetDataReader->StartMinibatchLoop(m_mbSize[0], 0, inputMatrices->GetStreamDescriptions(), m_epochSize);
    net->StartEvaluateMinibatchLoop(nodes);

    // initialize
    for (auto & node : nodes)
        dynamic_pointer_cast<IPreComputeNode>(node)->MarkComputed(false /*begin accumulating*/);

    const size_t numIterationsBeforePrintingProgress = 100;
    size_t numItersSinceLastPrintOfProgress = 0;
    size_t actualMBSizeDummy;
    while (DataReaderHelpers::GetMinibatchIntoNetwork<ElemType>(*trainSetDataReader, net, nullptr, false, false, *inputMatrices, actualMBSizeDummy, m_mpi, m_useTwoPassTraining))
    {
        // TODO: move these into GetMinibatchIntoNetwork()  --but those are passed around; necessary? Can't we get them from 'net'?
        ComputationNetwork::BumpEvalTimeStamp(featureNodes);
        ComputationNetwork::BumpEvalTimeStamp(labelNodes);

        net->ForwardProp(nodes);

        numItersSinceLastPrintOfProgress = ProgressTracing::TraceFakeProgress(numIterationsBeforePrintingProgress, numItersSinceLastPrintOfProgress);
    }

    // finalize
    for (auto & node : nodes)
        dynamic_pointer_cast<IPreComputeNode>(node)->MarkComputed(true /*done accumulating*/);

    fprintf(stderr, "\n");
    LOGPRINTF(stderr, "Precomputing --> Completed.\n\n");

    return true;
}

// return a reasonable initial learning rate based on the initial mbsize
template <class ElemType>
double SGD<ElemType>::SearchForBestLearnRate(ComputationNetworkPtr net,
                                             ComputationNetworkPtr refNet,
                                             const ComputationNodeBasePtr& refNode, const int epochNumber,
                                             const double curLearnRate,
                                             IDataReader* trainSetDataReader,
                                             const std::vector<ComputationNodeBasePtr>& featureNodes,
                                             const std::vector<ComputationNodeBasePtr>& labelNodes,
                                             const std::vector<ComputationNodeBasePtr>& criterionNodes,
                                             const std::vector<ComputationNodeBasePtr>& evaluationNodes,
                                             StreamMinibatchInputs* inputMatrices,
                                             const std::list<ComputationNodeBasePtr>& learnableNodes,
                                             std::list<Matrix<ElemType>>& smoothedGradients, vector<double> smoothedCounts,
                                             const bool learnRateInitialized,
                                             const double largestPrevLearnRatePerSample)
{
    double bestLearnRatePerSample = curLearnRate;

    size_t numFramesToUseInSearch = m_numMiniBatch4LRSearch[epochNumber] * m_mbSize[epochNumber];
    if (m_epochSize != requestDataSize)
    {
        // ensure the numFramesToUseInSearch does not exceed the total number of frames in the epoch
        numFramesToUseInSearch = min(numFramesToUseInSearch, m_epochSize);
    }

    double minLearnRate = m_minLearnRate * 0.3f;
    double learnRatePerSample = 1.0f / 8.0f / 0.618f / sqrt((double) m_mbSize[epochNumber]); // TODO: comment on these magic constants

    if (learnRateInitialized && largestPrevLearnRatePerSample > 0)
    {
        // largestPrevLearnRatePerSample is per sample, first 0.618f is for compensation, second one is for safety
        learnRatePerSample = largestPrevLearnRatePerSample / 0.618f / 0.618f;
    }

    int baseModelEpoch = epochNumber - 1;
    net->RereadPersistableParameters<ElemType>(GetModelNameForEpoch(baseModelEpoch));

    double learnRate = learnRatePerSample;
    size_t dummyMinibatchSize;            // (not used)
    size_t dummyTotalTrainingSamplesSeen; // (not used)
    double prevCriterion = numeric_limits<double>::infinity();
    LoadCheckPointInfo(baseModelEpoch,
                       /*out*/ dummyTotalTrainingSamplesSeen,
                       /*out*/ learnRate,
                       smoothedGradients,
                       smoothedCounts,
                       /*out*/ prevCriterion,
                       /*out*/ dummyMinibatchSize);

    // if model is not changed this is what we will get
    EpochCriterion baseCriterion;
    vector<EpochCriterion> epochEvalErrors(evaluationNodes.size(), EpochCriterion::Infinity()); // these are ignored in this entire method
    TrainOneMiniEpochAndReloadModel(net, refNet, refNode, epochNumber,
                                    numFramesToUseInSearch, trainSetDataReader, 0, m_mbSize[epochNumber],
                                    featureNodes, labelNodes,
                                    criterionNodes, evaluationNodes,
                                    inputMatrices, learnableNodes,
                                    smoothedGradients, smoothedCounts,
                                    /*out*/ baseCriterion, /*out*/ epochEvalErrors,
                                    "BaseAdaptiveLearnRateSearch:");

    if (m_autoLearnRateSearchType == LearningRateSearchAlgorithm::SearchBeforeEpoch)
    {
        if (prevCriterion == numeric_limits<double>::infinity())
            prevCriterion = baseCriterion.Average();

        double ratio = 0.3;

        if (m_epochSize != requestDataSize)
            ratio = pow(((double) numFramesToUseInSearch) / m_epochSize, 1.0f / 2);

        // interpolate prevCriterion into 'baseCriterion'
        baseCriterion.first = baseCriterion.second * max(ratio * prevCriterion + (1 - ratio) * baseCriterion.Average(), baseCriterion.Average());
    }

    EpochCriterion epochCriterion(EpochCriterion::Infinity());
    do
    {
        learnRatePerSample *= 0.618;
        TrainOneMiniEpochAndReloadModel(net, refNet, refNode, epochNumber,
                                        numFramesToUseInSearch, trainSetDataReader,
                                        learnRatePerSample, m_mbSize[epochNumber], featureNodes,
                                        labelNodes, criterionNodes,
                                        evaluationNodes, inputMatrices,
                                        learnableNodes, smoothedGradients, smoothedCounts,
                                        /*out*/ epochCriterion, /*out*/ epochEvalErrors,
                                        "AdaptiveLearnRateSearch:");
    } while (epochCriterion.IsNan() || (epochCriterion.Average() > baseCriterion.Average() && learnRatePerSample > minLearnRate));

    bestLearnRatePerSample = learnRatePerSample;

    // grid search for the first m_numBestSearchEpoch  epochs
    if (epochNumber < m_numBestSearchEpoch)
    {
        double leftLearnRatePerSample = 0.01 / m_mbSize[epochNumber];
        double rightLearnRatePerSample = learnRatePerSample;
        EpochCriterion rightCriterion = epochCriterion;
        EpochCriterion leftCriterion; // we compute this from the mini epoch

        TrainOneMiniEpochAndReloadModel(net, refNet, refNode, epochNumber,
                                        numFramesToUseInSearch, trainSetDataReader,
                                        leftLearnRatePerSample, m_mbSize[epochNumber],
                                        featureNodes, labelNodes,
                                        criterionNodes, evaluationNodes,
                                        inputMatrices, learnableNodes,
                                        smoothedGradients, smoothedCounts,
                                        /*out*/ leftCriterion, /*out*/ epochEvalErrors,
                                        "DetailBaseAdaptiveLearnRateSearch:");

        while (rightLearnRatePerSample > leftLearnRatePerSample * 1.2)
        {
            if (rightCriterion.Average() > leftCriterion.Average())
            {
                rightLearnRatePerSample *= 0.618;

                TrainOneMiniEpochAndReloadModel(net, refNet, refNode,
                                                epochNumber, numFramesToUseInSearch,
                                                trainSetDataReader,
                                                rightLearnRatePerSample, m_mbSize[epochNumber],
                                                featureNodes, labelNodes,
                                                criterionNodes,
                                                evaluationNodes,
                                                inputMatrices,
                                                learnableNodes,
                                                smoothedGradients, smoothedCounts,
                                                /*out*/ rightCriterion,
                                                /*out*/ epochEvalErrors,
                                                "DetailRightAdaptiveLearnRateSearch:");
            }
            else
            {
                leftLearnRatePerSample /= 0.618;

                TrainOneMiniEpochAndReloadModel(net, refNet, refNode,
                                                epochNumber, numFramesToUseInSearch,
                                                trainSetDataReader,
                                                leftLearnRatePerSample, m_mbSize[epochNumber],
                                                featureNodes, labelNodes,
                                                criterionNodes,
                                                evaluationNodes,
                                                inputMatrices,
                                                learnableNodes,
                                                smoothedGradients, smoothedCounts,
                                                /*out*/ leftCriterion,
                                                /*out*/ epochEvalErrors,
                                                "DetailLeftAdaptiveLearnRateSearch:");
            }
        }

        bestLearnRatePerSample = (leftCriterion.Average() < rightCriterion.Average()) ? leftLearnRatePerSample : rightLearnRatePerSample;
    }

    LOGPRINTF(stderr, " SearchForBestLearnRate Epoch[%d]: Best learningRatePerSample = %.10g, baseCriterion=%.10g\n",
              (int) epochNumber + 1, bestLearnRatePerSample, baseCriterion.Average());

    return bestLearnRatePerSample;
}

// AdaptiveMinibatchSizing() -- choose the largest feasible minibatch size
// This is necessary for data-parallel operation. The aim is to minimize model updates, and hence bandwidth
// This implements
//    F. Seide, H. Fu, J. Droppo, G. Li, and D. Yu:
//    "On Parallelizability of Stochastic Gradient Descent for Speech DNNs"
//    In Proc. ICASSP 2014.
template <class ElemType>
size_t SGD<ElemType>::AdaptiveMinibatchSizing(ComputationNetworkPtr net,
                                              ComputationNetworkPtr refNet,
                                              const ComputationNodeBasePtr& refNode,
                                              const int epochNumber,
                                              const size_t numFramesToUseInSearch,
                                              IDataReader* trainSetDataReader,
                                              const double learnRatePerSample,
                                              const size_t initialMinibatchSize,
                                              const std::vector<ComputationNodeBasePtr>& featureNodes,
                                              const std::vector<ComputationNodeBasePtr>& labelNodes,
                                              const std::vector<ComputationNodeBasePtr>& criterionNodes,
                                              const std::vector<ComputationNodeBasePtr>& evaluationNodes,
                                              StreamMinibatchInputs* inputMatrices,
                                              const std::list<ComputationNodeBasePtr>& learnableNodes,
                                              std::list<Matrix<ElemType>>& smoothedGradients, vector<double> smoothedCounts,
                                              const double learningRateAdjustmentFactor)
{
    size_t minMinibatchSize = initialMinibatchSize;
    size_t chosenMinibatchSize = initialMinibatchSize;

    // do some pre-adjustment based on LR
    // Basically we assume that the LR for epoch 1 is safe for mbsize.
    // If LR control led to a smaller LR, then we can safely increase the lower bound of the MB size.
    double learningRateChangeSoFar = GetLearningRatePerSample(epochNumber /*BUGBUG workaround:*/, trainSetDataReader->GetNumParallelSequencesForFixingBPTTMode()) / GetLearningRatePerSample(0 /*BUGBUG workaround:*/, trainSetDataReader->GetNumParallelSequencesForFixingBPTTMode());
    learningRateChangeSoFar *= learningRateAdjustmentFactor;

    // increasing by the full factor is found to be too aggressive; sqrt() seems more robust
    learningRateChangeSoFar = sqrt(learningRateChangeSoFar);

    // LR was indeed reduced
    if (learningRateChangeSoFar < 1.0f)
    {
        // we can safely increase MB size (note: this may be bigger than our max)
        minMinibatchSize = (size_t)(minMinibatchSize / learningRateChangeSoFar);
    }

    if (epochNumber < 2 && m_prevChosenMinibatchSize != 0)
    {
        // newly started training: any previous MB size stored in the model is to be ignored
        LOGPRINTF(stderr, " Before Epoch[2], previous minibatchSize %d is considered invalid -> resetting.\n",
                  (int)m_prevChosenMinibatchSize);
        m_prevChosenMinibatchSize = 0;
    }

    // check if we need to skip
    if (m_prevChosenMinibatchSize != 0 &&
        (epochNumber + 1) > m_minibatchSizeTuningFrequency &&
        (epochNumber + 1) % m_minibatchSizeTuningFrequency != 0)
    {
        LOGPRINTF(stderr, " AdaptiveMinibatchSearch: Search for a better minibatchSize in epoch %d skipped, keeping minibatchSize of %d\n",
            (int)epochNumber + 1, (int)m_prevChosenMinibatchSize);
        chosenMinibatchSize = m_prevChosenMinibatchSize;
    }
    else
    {
        if (m_prevChosenMinibatchSize != 0)
        {
            // if m_prevChosenMinibatchSize (the chosen minibatch size for the previous epoch) div 2
            // is higher than initialMinibatchSize (the minibatch size we start with for this epoch),
            // then start the search with m_prevChosenMinibatchSize/2 instead of initialMinibatchSize.
            //LOGPRINTF(stderr, " AdaptiveMinibatchSearch: Limiting minMinibatchSize to largest of previous minibatchSize = (%d / 2) or %d\n",
            //          (int) m_prevChosenMinibatchSize, (int) minMinibatchSize);
            minMinibatchSize = max(minMinibatchSize, m_prevChosenMinibatchSize / 2);
        }

        size_t maxMinibatchSize = m_minibatchSizeTuningMax;

        // only grow at most 2 x compared to previous step
        if (m_prevChosenMinibatchSize != 0.0f)
        {
            assert(m_prevChosenMinibatchSize >= chosenMinibatchSize);

            //LOGPRINTF(stderr, " AdaptiveMinibatchSearch: Limiting maxMinibatchSize to previous minibatchSize %d*2\n",
            //          (int) m_prevChosenMinibatchSize);
            maxMinibatchSize = min(maxMinibatchSize, m_prevChosenMinibatchSize * 2);
        }

        chosenMinibatchSize = SearchForBestMinibatchSize(net, refNet, refNode, epochNumber,
                                                         numFramesToUseInSearch, trainSetDataReader,
                                                         learnRatePerSample, featureNodes,
                                                         labelNodes, criterionNodes,
                                                         evaluationNodes, inputMatrices,
                                                         learnableNodes, smoothedGradients, smoothedCounts,
                                                         minMinibatchSize, maxMinibatchSize);
    }

    return chosenMinibatchSize;
}

static size_t RoundToMultipleOf64(float val)
{
    return 64 * (size_t)((val + 32) / 64);
}

static size_t RoundToMultipleOf64(size_t val)
{
    return 64 * ((val + 32) / 64);
}

// uses a small percentage of training data of minibatch to
// speculatively train with various MB sizes; then picks the best
template <class ElemType>
size_t SGD<ElemType>::SearchForBestMinibatchSize(ComputationNetworkPtr net,
                                                 ComputationNetworkPtr refNet,
                                                 const ComputationNodeBasePtr& refNode,
                                                 const int epochNumber,
                                                 const size_t numFramesToUseInSearch,
                                                 IDataReader* trainSetDataReader,
                                                 const double learnRatePerSample,
                                                 const std::vector<ComputationNodeBasePtr>& featureNodes,
                                                 const std::vector<ComputationNodeBasePtr>& labelNodes,
                                                 const std::vector<ComputationNodeBasePtr>& criterionNodes,
                                                 const std::vector<ComputationNodeBasePtr>& evaluationNodes,
                                                 StreamMinibatchInputs* inputMatrices,
                                                 const std::list<ComputationNodeBasePtr>& learnableNodes,
                                                 std::list<Matrix<ElemType>>& smoothedGradients, std::vector<double> smoothedCounts,
                                                 const size_t minMinibatchSize, const size_t maxMinibatchSize)
{
    // may happen for automatically reduced learning rates
    if (minMinibatchSize > maxMinibatchSize)
    {
        return maxMinibatchSize;
    }

    size_t trialMinibatchSize = 0;
    bool isFirstIteration = true;
    EpochCriterion baseCriterion(0);

    // increase the minibatch size by a factor of sqrt(2) in each step.
    const float minibatchSizeTuningFactor = sqrtf(2.0f);

    LOGPRINTF(stderr, " AdaptiveMinibatchSearch Epoch[%d]: Evaluating minibatchSizes %d..%d\n",
        (int)epochNumber + 1, (int)RoundToMultipleOf64(minMinibatchSize), (int)RoundToMultipleOf64(maxMinibatchSize));

    size_t lastGoodMinibatchSize = 0;
    EpochCriterion lastGoodEpochCriterion(0);
    for (float trialMinibatchSizeFloat = (float) minMinibatchSize;
         trialMinibatchSizeFloat <= maxMinibatchSize;
         trialMinibatchSizeFloat *= minibatchSizeTuningFactor)
    {
        // round mbsize to something meaningful
        trialMinibatchSize = RoundToMultipleOf64(trialMinibatchSizeFloat);
        if (m_traceLevel > 0)
        {
            LOGPRINTF(stderr, " AdaptiveMinibatchSearch Epoch[%d]: Evaluating trial minibatchSize=%d (search range: %d..%d)...\n",
                      (int)epochNumber+1, (int)trialMinibatchSize, (int)RoundToMultipleOf64(minMinibatchSize), (int)RoundToMultipleOf64(maxMinibatchSize));
        }
        std::vector<EpochCriterion> epochEvalErrors(evaluationNodes.size(), EpochCriterion::Infinity());
        EpochCriterion epochCriterion(EpochCriterion::Infinity());

        // Train on a few minibatches and so we can observe the epochCriterion as we try increasing
        // minibatches with iteration of this loop.
        TrainOneMiniEpochAndReloadModel(net, refNet, refNode, epochNumber,
                                        numFramesToUseInSearch, trainSetDataReader,
                                        learnRatePerSample, trialMinibatchSize, featureNodes,
                                        labelNodes, criterionNodes,
                                        evaluationNodes, inputMatrices,
                                        learnableNodes, smoothedGradients, smoothedCounts,
                                        /*out*/ epochCriterion, /*out*/ epochEvalErrors,
                                        isFirstIteration ? "BaseAdaptiveMinibatchSearch:" : "AdaptiveMinibatchSearch:");

        if (isFirstIteration)
        {
            // for the first iteration of the loop only, set baseCriterion
            // to the result we got from TrainOneMiniEpochAndReloadModel().
            baseCriterion = epochCriterion;
            lastGoodMinibatchSize = trialMinibatchSize;
            lastGoodEpochCriterion = baseCriterion;
            isFirstIteration = false;

            if (m_traceLevel > 0)
            {
                LOGPRINTF(stderr, " AdaptiveMinibatchSearch Epoch[%d]: Computed baseCriterion %.8f for minibatchSize=%d\n",
                          (int)epochNumber + 1, baseCriterion.Average(), (int)trialMinibatchSize);
            }
        }
        else if (!epochCriterion.IsNan() &&
                 epochCriterion.Average() > (baseCriterion.Average() * (1.0 + (m_minibatchSearchCriterionErrorMargin / 100.0))))
        {
            // As soon as we see the Criterion (a measure of error) start to get larger than the
            // Criterion we started with, we stop.
            // TODO: if this is too sensitive, we can add a margin on the bases of percentage of
            // baseCriterion.
            break;
        }
        else
        {
            lastGoodMinibatchSize = trialMinibatchSize;
            lastGoodEpochCriterion = epochCriterion;
            if (m_traceLevel > 0 && trialMinibatchSizeFloat * minibatchSizeTuningFactor <= maxMinibatchSize)
            {
                LOGPRINTF(stderr, " AdaptiveMinibatchSearch Epoch[%d]: Keep searching... epochCriterion = %.8f vs. baseCriterion = %.8f\n",
                          (int)epochNumber+1, epochCriterion.Average(), baseCriterion.Average());
            }
        }
    }
    if (m_traceLevel > 0)
    {
        LOGPRINTF(stderr, " AdaptiveMinibatchSearch Epoch[%d]: Search successful. New minibatchSize is %d. epochCriterion = %.8f vs baseCriterion = %.8f\n",
                  (int)epochNumber + 1, (int)lastGoodMinibatchSize, lastGoodEpochCriterion.Average(), baseCriterion.Average());
    }
    return lastGoodMinibatchSize;
}

// run training over a small subset of an epoch, used by automatic LR and MB-size tuning
template <class ElemType>
void SGD<ElemType>::TrainOneMiniEpochAndReloadModel(ComputationNetworkPtr net,
                                                    ComputationNetworkPtr refNet,
                                                    const ComputationNodeBasePtr& refNode, const int epochNumber,
                                                    const size_t epochSize, IDataReader* trainSetDataReader,
                                                    const double learnRatePerSample,
                                                    const size_t minibatchSize,
                                                    const std::vector<ComputationNodeBasePtr>& featureNodes,
                                                    const std::vector<ComputationNodeBasePtr>& labelNodes,
                                                    const std::vector<ComputationNodeBasePtr>& criterionNodes,
                                                    const std::vector<ComputationNodeBasePtr>& evaluationNodes,
                                                    StreamMinibatchInputs* inputMatrices,
                                                    const std::list<ComputationNodeBasePtr>& learnableNodes,
                                                    std::list<Matrix<ElemType>>& smoothedGradients, vector<double> smoothedCounts,
                                                    /*out*/ EpochCriterion& epochCriterion,
                                                    /*out*/ std::vector<EpochCriterion>& epochEvalErrors,
                                                    std::string prefixMsg)
{
    TrainOneEpoch(net, refNet, refNode, epochNumber, epochSize,
                  trainSetDataReader, learnRatePerSample, minibatchSize, featureNodes,
                  labelNodes, criterionNodes, evaluationNodes,
                  inputMatrices, learnableNodes, smoothedGradients, smoothedCounts,
                  /*out*/ epochCriterion, /*out*/ epochEvalErrors,
                  "  " + prefixMsg); // indent log msg by 2 (that is 1 more than the Finished message below)

    LOGPRINTF(stderr, " Finished Mini-Epoch[%d]: ", (int)epochNumber+1);
    epochCriterion.LogCriterion(criterionNodes[0]->NodeName());
    for (size_t j = 0; j < epochEvalErrors.size(); j++)
        epochEvalErrors[j].LogCriterion(evaluationNodes[j]->NodeName());
    fprintf(stderr, "learningRatePerSample = %.8g; minibatchSize = %d\n", learnRatePerSample, (int)minibatchSize);

    // go back to where we came from
    int baseModelEpoch = epochNumber - 1;
    let path = GetModelNameForEpoch(baseModelEpoch);
    //fprintf(stderr, "Reverting parameters back to %ls\n", path.c_str());
    net->RereadPersistableParameters<ElemType>(path);

    double dummyLearnRate;
    double dummyPrevCriterion;
    size_t dummyTotalTrainingSamplesSeen; // (not used)
    size_t dummyMinibatchSize;
    LoadCheckPointInfo(baseModelEpoch,
                       /*out*/ dummyTotalTrainingSamplesSeen,
                       /*out*/ dummyLearnRate,
                       smoothedGradients,
                       smoothedCounts,
                       /*out*/ dummyPrevCriterion,
                       /*out*/ dummyMinibatchSize);
}

// Attemps to compute the error signal for the whole utterance, which will
// be fed to the neural network as features. Currently it is a workaround
// for the two-forward-pass sequence and ctc training, which allows
// processing more utterances at the same time. Only used in Kaldi2Reader.
// TODO: move the two-forward-pass support out of the reader.
template <class ElemType>
void SGD<ElemType>::AttemptUtteranceDerivativeFeatures(ComputationNetworkPtr net,
                                                       IDataReader* trainSetDataReader,
                                                       const std::vector<ComputationNodeBasePtr>& featureNodes,
                                                       StreamMinibatchInputs* inputMatrices)
{
    assert(trainSetDataReader != NULL);
    std::vector<std::vector<std::pair<wstring, size_t>>> uttInfo;
    auto pMBLayout = make_shared<MBLayout>();
    // TODO: use GetMinibatchIntoNetwork().
    while (trainSetDataReader->GetMinibatchCopy(uttInfo, *inputMatrices, pMBLayout))
    {
        ComputationNetwork::BumpEvalTimeStamp(featureNodes);

        auto& outputNodes = net->OutputNodes();
        if (outputNodes.empty())
            LogicError("no output node was found.");

        // BUGBUG (Issue #95): This is no longer correct once we have multiple input layouts.
        trainSetDataReader->CopyMBLayoutTo(net->GetMBLayoutPtrOfNetwork());
        net->ForwardProp(outputNodes[0]); // only evaluate the first output
        trainSetDataReader->SetNetOutput(uttInfo,
                                         dynamic_pointer_cast<ComputationNode<ElemType>>(outputNodes[0])->Value(),
                                         pMBLayout);
    }
}

template <class ElemType>
void SGD<ElemType>::InitDistGradAgg(int numEvalNodes, int numGradientBits, int traceLevel)
{
    assert(GetParallelizationMethod() == ParallelizationMethod::dataParallelSGD);
    if (traceLevel > 0)
        fprintf(stderr, "Initializing dataParallelSGD for %d-bit quantization.\n", numGradientBits);

#ifdef CNTK_PARALLEL_TRAINING_SUPPORT
    m_distGradAgg = std::make_shared<AllReduceDistGradAggregator<ElemType>>(m_mpi, numGradientBits, m_zeroThresholdFor1Bit, true /*useQuantizationForSelfStripe*/, m_bufferedAsyncGradientAggregation, traceLevel, m_syncStatsTrace);
#else
    if (numGradientBits != (8 * sizeof(ElemType)))
    {
        RuntimeError("Gradient quantization is unsupported in CNTK binaries built without quantized gradient aggregation support!");
    }

    if (Globals::UseV2Aggregator()) // Currently used to check V2 against baselines.
        m_distGradAgg = std::make_shared<V2SimpleDistGradAggregator<ElemType>>(m_mpi, m_bufferedAsyncGradientAggregation, m_syncStatsTrace, ::CNTK::MPICommunicator());
    else
        m_distGradAgg = std::make_shared<SimpleDistGradAggregator<ElemType>>(m_mpi, m_bufferedAsyncGradientAggregation, m_syncStatsTrace);
#endif // !CNTK_PARALLEL_TRAINING_SUPPORT

    m_gradHeader.reset(DistGradHeader::Create(numEvalNodes), [](DistGradHeader* ptr) { DistGradHeader::Destroy(ptr); });
}

template <class ElemType>
void SGD<ElemType>::InitModelAggregationHandler(int traceLevel, DEVICEID_TYPE devID)
{
    if (m_pMASGDHelper)
    {
        return; // no need to do anything if already initialized. TODO: make it singleton 
    }
    if (GetParallelizationMethod() == ParallelizationMethod::modelAveragingSGD)
    {
        m_pMASGDHelper = make_shared<BasicModelAveragingSGD<ElemType>>(m_mpi, traceLevel, devID);
    }
    else if (GetParallelizationMethod() == ParallelizationMethod::blockMomentumSGD)
    {
#ifndef CNTK_PARALLEL_TRAINING_SUPPORT
        RuntimeError("Block Momentum is not supported in the main CNTK repo. You need to enable 1bit submodule.");
#else
        m_pMASGDHelper = make_shared<BlockMomentumSGD<ElemType>>(m_mpi, traceLevel, devID, 
                                                                 m_useNesterovBlockMomentum, m_resetSGDMomentum, 
                                                                 m_blockLearningRate, m_blockMomentumAsTimeConstant, 
                                                                 m_modelAggregationBlockSize);
#endif 
    }
}

// public:
// UpdateWeights() - actual weight update, implementing various update rules
template <class ElemType>
void SGD<ElemType>::UpdateWeights(Matrix<ElemType>& functionValues, Matrix<ElemType>& gradientValues,
                                  Matrix<ElemType>& smoothedGradient, double& smoothedCount,
                                  const double learnRatePerSample, const double momentumPerSample,
                                              size_t actualMBSize,
                                  const double L2RegWeight, const double L1RegWeight,
                                              const bool needAveMultiplier,
                                  const bool useNesterovMomentum) const
{
    // we use simple linear (instead of log linear) exponentiation here
    const double momentum = MomentumPerMB(momentumPerSample, actualMBSize);
#if DUMPOUTPUT
    LOGPRINTF(stderr, "learnRatePerSample=%0.8f, momentum=%0.8f, actualMBSize=%ld\n",
              learnRatePerSample, momentum, actualMBSize);
    LOGPRINTF(stderr, "GradUpdateType()=%d, GradientUpdateNoiseStd()=%0.8f\n",
              GradUpdateType(), GradientUpdateNoiseStd());
    gradientValues.Print("Gradient Input");
    smoothedGradient.Print("Smoothed Gradient Input");
#endif
    //gradientValues.Print("Gradient Input", -3, -3, -3, -3);

    // make actualMBSize is a valid value
    assert(actualMBSize > 0);

    // clipping gradients to prevent outliers
    ClipGradient(gradientValues, actualMBSize);

    GradientsUpdateType adpType = GradUpdateType();
    double noiseStd = GradientUpdateNoiseStd();
    //fprintf(stderr, "noiseStd %lf\n", noiseStd);
    Matrix<ElemType> sgdUpdateNoise((DEVICEID_TYPE) functionValues.GetDeviceId());
    if (noiseStd > 0)
    {
        // get the gradient structure since gradient is sparse
        sgdUpdateNoise.SetValue(gradientValues);

        // reset its value to random
        sgdUpdateNoise.SetGaussianRandomValue(0, (ElemType) noiseStd);
    }

    // L2 regularizer
    if (L2RegWeight > 0)
    {
        fprintf(stderr, "L2RegWeight %lf\n", L2RegWeight);
        // multiply by actualMBSize so that it's invariant to minibatch size since learning rate is per sample
        Matrix<ElemType>::ScaleAndAdd((ElemType)(L2RegWeight * actualMBSize), functionValues, gradientValues);
    }

    if (adpType == GradientsUpdateType::None)
    {
        smoothedGradient.NormalGrad(gradientValues, functionValues,
                                    (ElemType) learnRatePerSample, (ElemType) momentum, useNesterovMomentum);
    }
    else if (adpType == GradientsUpdateType::AdaGrad ||
             (adpType == GradientsUpdateType::RmsProp && gradientValues.GetMatrixType() == MatrixType::SPARSE) ||
             (adpType == GradientsUpdateType::FSAdaGrad && gradientValues.GetMatrixType() == MatrixType::SPARSE))
    {
        // rmsprop for sparse is not implemented yet, delegate it with adagrad

        double aveMultiplier = smoothedGradient.Adagrad(gradientValues, needAveMultiplier);
        Matrix<ElemType>::ScaleAndAdd((ElemType)(-learnRatePerSample / aveMultiplier), gradientValues, functionValues);
    }
    else if (adpType == GradientsUpdateType::FSAdaGrad)
    {
        const double varMomentum = (exp(-1.0 * actualMBSize / m_gradType.varianceTimeConstant));
#if 0   // BUGBUG!!! This replicates a bug carried over from Alexey's original implementation.
        static double smoothedCount = 0;
#endif

        smoothedGradient.FSAdagradUpdate(actualMBSize,
                                         gradientValues, functionValues, smoothedCount,
                                         learnRatePerSample, m_gradType.targetAdagradAvDenom,
                                         momentum, varMomentum);
    }
    else if (adpType == GradientsUpdateType::RmsProp)
    {
        double aveMultiplier = smoothedGradient.RmsProp(gradientValues, (ElemType) m_rpi.gamma,
                                                        (ElemType) m_rpi.inc, (ElemType) m_rpi.max,
                                                        (ElemType) m_rpi.dec, (ElemType) m_rpi.min, needAveMultiplier);
        Matrix<ElemType>::ScaleAndAdd((ElemType)(-learnRatePerSample / aveMultiplier), gradientValues, functionValues);
    }

    if (noiseStd > 0)
    {
        Matrix<ElemType>::ScaleAndAdd(1.0, sgdUpdateNoise, functionValues);
    }

    // L1 regularizer with proximal gradient descent method
    if (L1RegWeight > 0)
    {
        fprintf(stderr, "L1RegWeight %lf\n", L1RegWeight);

        // multiply by actualMBSize so that it's invariant to minibatch size since learning rate is per sample
        functionValues.InplaceSoftThreshold((ElemType)(learnRatePerSample * L1RegWeight * actualMBSize));
    }

#if DUMPOUTPUT
    functionValues.Print("Parameter Update");
#endif
}

// protected:
template <class ElemType>
void SGD<ElemType>::ClipGradient(Matrix<ElemType>& gradient, const size_t actualMBSize) const
{
    if (m_clippingThresholdPerSample != std::numeric_limits<double>::infinity())
    {
        double maxGradientPerMB = m_clippingThresholdPerSample * actualMBSize;
        if (m_gradientClippingWithTruncation)
            gradient.InplaceTruncate((ElemType)(maxGradientPerMB));
        else
        {
            // norm2 normalized
            double gradientNorm = gradient.FrobeniusNorm();
            if (gradientNorm > maxGradientPerMB)
            {
                double normFactor = maxGradientPerMB / gradientNorm;
                gradient *= (ElemType) normFactor;
            }
        }
    }
}

template <class ElemType>
void SGD<ElemType>::SaveCheckPointInfo(const size_t epoch, const size_t totalSamplesSeen,
                                       const double learnRatePerSample,
                                       const std::list<Matrix<ElemType>>& smoothedGradients,
                                       const std::vector<double>& smoothedCounts,
                                       const double prevCriterion,
                                       const size_t minibatchSize)
{
    // In case of parallel training only the main node should we saving the checkpoint to prevent
    // the parallel training nodes from colliding to write the same file
    if ((m_mpi == nullptr) || m_mpi->IsMainNode())
    {
        wstring checkPointFileName = GetCheckPointFileNameForEpoch(int(epoch));
        // Saving into temporary file and then renaming it to the checkPointFileName
        // This is a standard trick to avoid havign corrupted checkpoints files if process dies during writing
        wstring tempFileName = checkPointFileName + L".tmp";

        {
            File fstream(tempFileName, FileOptions::fileOptionsBinary | FileOptions::fileOptionsWrite);
            fstream.PutMarker(FileMarker::fileMarkerBeginSection, L"BVersion"); 
            fstream << (size_t)CURRENT_CNTK_CHECKPOINT_VERSION; 
            fstream.PutMarker(FileMarker::fileMarkerEndSection, L"EVersion");

            fstream.PutMarker(FileMarker::fileMarkerBeginSection, L"BCKP");
            fstream.PutMarker(FileMarker::fileMarkerBeginSection, L"BLearnRate");
            fstream << totalSamplesSeen << learnRatePerSample << prevCriterion;
            fstream.PutMarker(FileMarker::fileMarkerEndSection, L"ELearnRate");

            fstream.PutMarker(FileMarker::fileMarkerBeginSection, L"BMinibatchSize");
            fstream << minibatchSize;
            fstream.PutMarker(FileMarker::fileMarkerEndSection, L"EMinibatchSize");

            fstream.PutMarker(FileMarker::fileMarkerBeginSection, L"BGradient");

            for (auto smoothedGradientIter = smoothedGradients.begin(); smoothedGradientIter != smoothedGradients.end(); smoothedGradientIter++)
            {
                const Matrix<ElemType>& smoothedGradient = *smoothedGradientIter;
                fstream << smoothedGradient;
            }

            fstream.PutMarker(FileMarker::fileMarkerEndSection, L"EGradient");

            fstream.PutMarker(FileMarker::fileMarkerEndSection, L"BCount");

            for (auto sc : smoothedCounts)
                fstream << sc;

            fstream.PutMarker(FileMarker::fileMarkerEndSection, L"ECount");

            fstream.PutMarker(FileMarker::fileMarkerEndSection, L"ECKP");
            if (m_pMASGDHelper)
                m_pMASGDHelper->SaveToCheckPoint(fstream);
            // Ensuring that data is written
            fstream.Flush();
        }

        _wunlink(checkPointFileName.c_str());
        renameOrDie(tempFileName, checkPointFileName);
    }
}

template <class ElemType>
bool SGD<ElemType>::TryLoadCheckPointInfo(const size_t epochNumber,
                                          /*out*/ size_t& totalSamplesSeen,
                                          /*out*/ double& learnRatePerSample,
                                          std::list<Matrix<ElemType>>& smoothedGradients,
                                          std::vector<double>& smoothedCounts,
                                          /*out*/ double& prevCriterion,
                                          /*out*/ size_t& minibatchSize)
{
    // gracefully handle if a checkpoint file is missing
    // This means a user wanted to continue training from an older model, but that model had no checkpoint info anymore.
    // This is valid, we just don't get the features that require previous models, such as LR or MBSize control.
    let checkPointFileName = GetCheckPointFileNameForEpoch(int(epochNumber));
    if (!fexists(checkPointFileName.c_str()))
    {
        // initialize as if nothing
        totalSamplesSeen = 0;
        learnRatePerSample = numeric_limits<double>::quiet_NaN(); // must be overwritten
        prevCriterion = 0;
        minibatchSize = m_mbSize[epochNumber];

        LOGPRINTF(stderr, "Warning: Checkpoint file is missing. Parameter-learning state (such as momentum) will be reset.\n");
        return false;
    }

    LoadCheckPointInfo(epochNumber, totalSamplesSeen, learnRatePerSample, smoothedGradients, smoothedCounts, prevCriterion, minibatchSize);
    return true;
}

template <class ElemType>
void SGD<ElemType>::LoadCheckPointInfo(const size_t epochNumber,
                                       /*out*/ size_t& totalSamplesSeen,
                                       /*out*/ double& learnRatePerSample,
                                       std::list<Matrix<ElemType>>& smoothedGradients,
                                       std::vector<double>& smoothedCounts,
                                       /*out*/ double& prevCriterion,
                                       /*out*/ size_t& minibatchSize)
{
    let checkPointFileName = GetCheckPointFileNameForEpoch(int(epochNumber));
    //fprintf(stderr, "Loading checkpoint info from %ls\n", checkPointFileName.c_str());
    File fstream(checkPointFileName,
                 FileOptions::fileOptionsBinary | FileOptions::fileOptionsRead);

    // version info 
    size_t ckpVersion = CNTK_CHECKPOINT_VERSION_1; // if no version info is found -> version 1
    if (fstream.TryGetMarker(FileMarker::fileMarkerBeginSection, L"BVersion"))
    {
        fstream >> ckpVersion; 
        fstream.GetMarker(FileMarker::fileMarkerEndSection, L"EVersion");
    }

    fstream.GetMarker(FileMarker::fileMarkerBeginSection, L"BCKP");

    fstream.GetMarker(FileMarker::fileMarkerBeginSection, L"BLearnRate");
    fstream >> totalSamplesSeen >> learnRatePerSample >> prevCriterion;
    fstream.GetMarker(FileMarker::fileMarkerEndSection, L"ELearnRate");

    if (fstream.TryGetMarker(FileMarker::fileMarkerBeginSection, L"BMinibatchSize"))
    {
        fstream >> minibatchSize;
        fstream.GetMarker(FileMarker::fileMarkerEndSection, L"EMinibatchSize");
    }
    else // some legacy files do not have this
    {
        minibatchSize = m_mbSize[epochNumber];
    }

    fstream.GetMarker(FileMarker::fileMarkerBeginSection, L"BGradient");

    for (auto smoothedGradientIter = smoothedGradients.begin(); smoothedGradientIter != smoothedGradients.end(); smoothedGradientIter++)
    {
        Matrix<ElemType>& smoothedGradient = *smoothedGradientIter;
        fstream >> smoothedGradient;
    }
    fstream.GetMarker(FileMarker::fileMarkerEndSection, L"EGradient");

    if (fstream.TryGetMarker(FileMarker::fileMarkerBeginSection, L"BCount"))
    {
        for (auto& sc : smoothedCounts)
            fstream >> sc;
        fstream.GetMarker(FileMarker::fileMarkerEndSection, L"ECount");
    }
    else // deal with legacy checkpoints
        std::fill(smoothedCounts.begin(), smoothedCounts.end(), static_cast<double>(minibatchSize));

    fstream.GetMarker(FileMarker::fileMarkerEndSection, L"ECKP");

    if (m_pMASGDHelper)
    {
        m_pMASGDHelper->LoadFromCheckPoint(fstream);
    }

    return;
}

template <class ElemType>
wstring SGD<ElemType>::GetCheckPointFileNameForEpoch(const int epoch)
{
    return GetModelNameForEpoch(epoch) + L".ckp";
}

template <class ElemType>
wstring SGD<ElemType>::GetModelNameForEpoch(const int epoch, bool bLastModel)
{
    int epoch1Base = epoch + 1;
    if (epoch1Base == m_maxEpochs || bLastModel)
    {
        return m_modelPath;
    }
    else
    {
        wstring w = msra::strfun::wstrprintf(L"%ls.%d", m_modelPath.c_str(), (int) epoch1Base);
        return w;
    }
}

// return -1 if nothing exists
template <class ElemType> // TODO: needed?
int SGD<ElemType>::DetermineStartEpoch(const bool makeMode)
{
    if (!makeMode)
    {
        // always start from scratch
        return -1;
    }

    int firstEpoch = -1;

    wstring curEpochFile = GetModelNameForEpoch(int(m_maxEpochs) - 1);
    for (int e = int(m_maxEpochs) - 1; e >= -1; e--)
    {
        const wstring prevEpochFile = GetModelNameForEpoch(e - 1);

        if (msra::files::fuptodate(curEpochFile, prevEpochFile, false))
        {
            firstEpoch = e + 1;
            break;
        }
        else
        {
            curEpochFile = prevEpochFile;
        }
    }
    if (firstEpoch == m_maxEpochs)
        LOGPRINTF(stderr, "Final model exists: %ls\n", GetModelNameForEpoch(firstEpoch - 1).c_str());

    return firstEpoch;
}

#define EPSILON 1e-5

// this probes the automatic gradient computation with random inputs
template <class ElemType>
bool SGD<ElemType>::GradientCheck(ComputationNetworkPtr net,
                                  const std::vector<ComputationNodeBasePtr>& criterionNodes,
                                  const std::list<ComputationNodeBasePtr>& learnableNodes,
                                  int npos)
{
    ScopedNetworkOperationMode modeGuard(net, NetworkOperationMode::training);

    net->StartEvaluateMinibatchLoop(criterionNodes[npos]);

    vector<string> errMsgs; // TODO: These are created but actually not returned, only their count is checked.

    // gradient checking
    for (auto nodeIter = learnableNodes.begin(); nodeIter != learnableNodes.end(); nodeIter++)
    {
        ComputationNodePtr node = dynamic_pointer_cast<ComputationNode<ElemType>>(*nodeIter);
        char wstrtmp[2048];

        for (size_t itry = 0; itry < min((size_t) 50, node->Value().GetNumElements()); itry++)
        {
            // no support to sparse matrix yet
            int irow = (int)fmod(rand(), node->Value().GetNumRows() - 1);
            int icol = (int)fmod(rand(), node->Value().GetNumCols() - 1);
            irow = max(0, irow);
            icol = max(0, icol);

            fprintf(stderr, "\n");
            LOGPRINTF(stderr, "###### d%ls######\n", node->NodeName().c_str());

            double eOrg = node->Value()(irow, icol);
            node->Value().TransferToDeviceIfNotThere(net->GetDeviceId(), true);

            node->BumpEvalTimeStamp();

            net->ForwardProp(criterionNodes[npos]);
            net->Backprop(criterionNodes[npos]);

            if (node->Gradient().GetMatrixType() == MatrixType::SPARSE)
            {
                break;
            }

            // double mbEvalCri =
            // criterionNode should be a scalar
            // TODO: why is this value not used?
            criterionNodes[npos]->Get00Element();
            double eGradErr = node->Gradient()(irow, icol);
            node->Gradient().TransferToDeviceIfNotThere(net->GetDeviceId(), true);

            double ePos = eOrg + EPSILON;
            double eNeg = eOrg - EPSILON;

            node->Value()(irow, icol) = (ElemType) ePos;
            node->Value().TransferToDeviceIfNotThere(net->GetDeviceId(), true);

            node->BumpEvalTimeStamp();
            net->ForwardProp(criterionNodes[npos]);
            // criterionNode should be a scalar

            double mbEvalCriPos = criterionNodes[npos]->Get00Element(); // TODO: make Get00Element() a function of ComputationNodeBase

            node->Value()(irow, icol) = (ElemType) eNeg;
            node->Value().TransferToDeviceIfNotThere(net->GetDeviceId(), true);

            node->BumpEvalTimeStamp();
            net->ForwardProp(criterionNodes[npos]);

            // criterionNode should be a scalar
            double mbEvalCriNeg = criterionNodes[npos]->Get00Element();

            // back to its original parameter value
            node->Value()(irow, icol) = (ElemType) eOrg;
            node->Value().TransferToDeviceIfNotThere(net->GetDeviceId(), true);

            // check if they are consistent
            double eGradNum = ((mbEvalCriPos - mbEvalCriNeg) / (ePos - eNeg));
            double threshold = pow(10.0,
                                   max(0.0,
                                       ceil(log10(min(fabs(eGradErr),
                                                      fabs(eGradNum))))) -
                                       (int) m_gradientCheckSigDigit);
            double diff = fabs(eGradErr - eGradNum);
            bool wrong = (std::isnan(diff) || diff > threshold);
            if (wrong)
            {
                fprintf(stderr, "\n");
                LOGPRINTF(stderr, "d%ls Numeric gradient = %e, Error BP gradient = %e\n",
                          node->NodeName().c_str(), eGradNum, eGradErr);
                sprintf(wstrtmp, "\nd%ls Numeric gradient = %e, Error BP gradient = %e\n",
                        node->NodeName().c_str(), eGradNum, eGradErr);
                errMsgs.push_back(wstrtmp);
            }
        }
    }

    return errMsgs.empty();
}

template <class ElemType>
void SGD<ElemType>::MarkDropoutNodesEvalTimeStampAsOutdated(const ComputationNetworkPtr& net, const ComputationNodeBasePtr& criterionNode)
{
    list<ComputationNodeBasePtr> dropoutNodes = net->GetNodesWithType(OperationNameOf(DropoutNode), criterionNode);
    for (auto& nodeIter : dropoutNodes)
        nodeIter->SetEvalTimeStampOutdatedWrtAll();
}

template class SGD<float>;
template class SGD<double>;

// =======================================================================
// class SGDParams
// =======================================================================

static AdaptationRegType ParseAdaptationRegType(const wstring& s)
{
    if      (EqualCI(s, L"") || EqualCI(s, L"none"))    return AdaptationRegType::None;
    else if (EqualCI(s, L"kl") || EqualCI(s, L"klReg")) return AdaptationRegType::KL;
    else
        InvalidArgument("ParseAdaptationRegType: Invalid Adaptation Regularization Type. Valid values are (none | kl)");
}

static GradientsUpdateType ParseGradUpdateType(const wstring& s)
{
    if      (EqualCI(s, L"") || EqualCI(s, L"none")) return GradientsUpdateType::None;
    else if (EqualCI(s, L"adagrad"))                 return GradientsUpdateType::AdaGrad;
    else if (EqualCI(s, L"rmsProp"))                 return GradientsUpdateType::RmsProp;
    else if (EqualCI(s, L"fsAdagrad"))               return GradientsUpdateType::FSAdaGrad;
    // legacy, deprecated
    else if (EqualCI(s, L"normal") || EqualCI(s, L"simple")) return GradientsUpdateType::None;
    else InvalidArgument("ParseGradUpdateType: Invalid Gradient Updating Type. Valid values are (none | adagrad | rmsProp | fsAdagrad )");
}

static ParallelizationMethod ParseParallelizationMethod(const wstring& s)
{
    if      (EqualCI(s, L"") || EqualCI(s, L"none")) return ParallelizationMethod::none;
    else if (EqualCI(s, L"DataParallelSGD"))         return ParallelizationMethod::dataParallelSGD;
    else if (EqualCI(s, L"ModelAveragingSGD"))       return ParallelizationMethod::modelAveragingSGD;
    else if (EqualCI(s, L"BlockMomentumSGD"))        return ParallelizationMethod::blockMomentumSGD;
    else InvalidArgument("ParseParallelizationMethod: Invalid Parallelization Method. Valid values are (none | DataParallelSGD | ModelAveragingSGD | BlockMomentumSGD)");
}

static LearningRateSearchAlgorithm ParseLearningRateSearchType(const wstring& s)
{
    if      (EqualCI(s, L"false") || EqualCI(s, L"none")) return LearningRateSearchAlgorithm::None;
    else if (EqualCI(s, L"searchBeforeEpoch"))            return LearningRateSearchAlgorithm::SearchBeforeEpoch;
    else if (EqualCI(s, L"adjustAfterEpoch"))             return LearningRateSearchAlgorithm::AdjustAfterEpoch;
    // legacy, deprecated
    else if (EqualCI(s, L"beforeEpoch") || EqualCI(s, L"before")) return LearningRateSearchAlgorithm::SearchBeforeEpoch;
    else if (EqualCI(s, L"afterEpoch")  || EqualCI(s, L"after"))  return LearningRateSearchAlgorithm::AdjustAfterEpoch;
    else InvalidArgument("autoAdjustLR: Invalid learning rate search type. Valid values are (none | searchBeforeEpoch | adjustAfterEpoch)");
}

template <class ConfigRecordType>
SGDParams::SGDParams(const ConfigRecordType& configSGD, size_t sizeofElemType)
{
    floatargvector learningRatesPerMB = configSGD(L"learningRatesPerMB", ConfigRecordType::Array(floatargvector()));

    floatargvector learningRatesPerSample = configSGD(L"learningRatesPerSample", ConfigRecordType::Array(floatargvector()));

    string executionEngineValue = configSGD(L"executionEngine", "synchronous");

    // AutoAdjust Parameters
    const ConfigRecordType& configAALR(configSGD(L"AutoAdjust", ConfigRecordType::Record()));
    m_autoLearnRateSearchType = ParseLearningRateSearchType(configAALR(L"autoAdjustLR", L"None"));
    m_reduceLearnRateIfImproveLessThan = configAALR(L"reduceLearnRateIfImproveLessThan", 0.0);
    m_continueReduce = configAALR(L"continueReduce", false);
    m_learnRateAdjustInterval = configAALR(L"learnRateAdjustInterval", (size_t) 1);
    m_learnRateAdjustInterval = max((size_t) 1, m_learnRateAdjustInterval); // minimum interval is 1 epoch
    m_learnRateDecreaseFactor = configAALR(L"learnRateDecreaseFactor", 0.618);
    m_increaseLearnRateIfImproveMoreThan = configAALR(L"increaseLearnRateIfImproveMoreThan", numeric_limits<double>::infinity());
    m_learnRateIncreaseFactor = configAALR(L"learnRateIncreaseFactor", 1.382);

    // AutoAdjust Auto Adjust Minibatch Parameters
    m_autoAdjustMinibatch = configAALR(L"autoAdjustMinibatch", false);
    m_minibatchSizeTuningFrequency = configAALR(L"minibatchSizeTuningFrequency", (size_t) 1);
    m_minibatchSizeTuningMax = configAALR(L"minibatchSizeTuningMax", (size_t) 1048576);
    m_minibatchSearchCriterionErrorMargin = configAALR(L"minibatchSearchCriterionErrorMargin", (size_t) 1);

    // the number of minibatches used to search
    // the learning rate. It's typically set to 10-20% of
    // the total minibatches in an epoch.
    m_numMiniBatch4LRSearch = configAALR(L"numMiniBatch4LRSearch", ConfigRecordType::Array(intargvector(vector<int>{500})));

    m_numPrevLearnRates = configAALR(L"numPrevLearnRates", (size_t) 5);
    m_numBestSearchEpoch = configAALR(L"numBestSearchEpoch", (size_t) 1);
    m_loadBestModel = configAALR(L"loadBestModel", true);
    m_useCVSetControlLRIfCVExists = configAALR(L"UseCVSetControlLRIfCVExists", true);
    m_useEvalCriterionControlLR = configAALR(L"UseEvalCriterionControlLR", false);

    // TODO: mbSize and truncated should be specified differently for truncated BPTT:
    //       mbSize = total number of samples after which a model update should happen
    //       truncated = truncation length
    m_mbSize = configSGD(L"minibatchSize", ConfigRecordType::Array(intargvector(vector<int>{256})));
    m_truncated = configSGD(L"truncated", false);
    m_maxSamplesInRAM = configSGD(L"maxSamplesInRAM", (size_t) SIZE_MAX);
    m_numSubminiBatches = configSGD(L"numSubminibatches", (size_t) 1);
    m_useTwoPassTraining = configSGD(L"useTwoPassTraining", false);

    // the number of samples in each epoch (0 means, use all the samples in each epoch).
    m_epochSize = configSGD(L"epochSize", (size_t) 0);
    // the number of samples in each epoch (0 means, use all the samples in each epoch).
    if (m_epochSize == 0)
        m_epochSize = requestDataSize;
    m_maxComputedEpochSize = m_epochSize;

    // the total number of epochs to run.
    m_maxEpochs = configSGD(L"maxEpochs");

    // Note: Momentum is best specified as a MB-size agnostic fashion.
    // Because momentum per sample is a number very close to 1, it is more handy to use a logarithmic specification.
    // We use 'momentumAsTimeConstant' to specify the time constant of the low-pass filter that momentum really is.
    // To convert a typical per-MB momentum value of 'm' used with a MB size of 'N', use momentumAsTimeConstant = -N/ln(m).
    // For the common configuration of momentum 0.9 at MB size of 256, that is momentumAsTimeConstant = 2429.8.
    floatargvector momentumPerMB = configSGD(L"momentumPerMB", ConfigRecordType::Array(floatargvector()));
    floatargvector momentumPerSample = configSGD(L"momentumPerSample", ConfigRecordType::Array(floatargvector()));
    floatargvector momentumAsTimeConstant = configSGD(L"momentumAsTimeConstant", ConfigRecordType::Array(floatargvector()));
    bool useNesterovMomentum = configSGD(L"useNAG", false);

    m_maxTempMemSizeInSamplesForCNN = configSGD(L"maxTempMemSizeInSamplesForCNN", (size_t) 0);

    m_traceLevel = configSGD(L"traceLevel", 0);
    m_numMBsToShowResult = configSGD(L"numMBsToShowResult", (size_t)10);
    m_firstMBsToShowResult = configSGD(L"firstMBsToShowResult", (size_t)0);
    m_numMBsToCUDAProfile = configSGD(L"numMBsToCUDAProfile", (size_t)0);

    m_gradientClippingWithTruncation = configSGD(L"gradientClippingWithTruncation", true);
    m_clippingThresholdPerSample = configSGD(L"clippingThresholdPerSample", numeric_limits<double>::infinity());

    // sequence-training parameters
    m_hSmoothingWeight = configSGD(L"hSmoothingWeight", 0.95);
    m_frameDropThresh = configSGD(L"frameDropThresh", 1e-10);
    m_doReferenceAlign = configSGD(L"doReferenceAlign", false);
    m_seqGammarCalcUsesMBR = configSGD(L"seqGammarUsesMBR", false);
    m_seqGammarCalcAMF = configSGD(L"seqGammarAMF", 14.0);
    m_seqGammarCalcLMF = configSGD(L"seqGammarLMF", 14.0);
    m_seqGammarCalcbMMIFactor = configSGD(L"seqGammarBMMIFactor", 0.0);
    m_seqGammarCalcWP = configSGD(L"seqGammarWordPen", 0.0);
    m_disableRegInBatchNormalization = configSGD(L"disableRegInBatchNormalization", false);

    m_dropoutRates = configSGD(L"dropoutRate", ConfigRecordType::Array(doubleargvector(vector<double>{0.0})));
    m_batchNormalizationTimeConstant = configSGD(L"batchNormalizationTimeConstant", ConfigRecordType::Array(doubleargvector(vector<double>{0})));
    m_batchNormalizationBlendTimeConstant = configSGD(L"batchNormalizationBlendTimeConstant", ConfigRecordType::Array(doubleargvector(vector<double>{0})));

    GradientsUpdateType gradUpdateType = ParseGradUpdateType(configSGD(L"gradUpdateType", L"None"));
    m_gradType.type = gradUpdateType;
    m_gradType.gaussianNoiseInjectStd = (float)configSGD(L"gaussianNoiseInjectStd", 0.0);

    // parameters for FSAdaGrad
    m_gradType.varianceTimeConstant = configSGD(L"varianceTimeConstant", 2 * 3600 * 100); // default originates from 2h of speech
    m_gradType.targetAdagradAvDenom = configSGD(L"fsAdagradTargetAvDenom", 1.0); // TODO: deprecated parameter kept for back compat (set to 0.0025 inconjunction with reenabling the static bug)

    // extract RMSProp parameters from config, if they exist. Default to reasonable values.
    m_rpi.dec = configSGD(L"rms_wgt_dec", 0.75);
    m_rpi.inc = configSGD(L"rms_wgt_inc", 1.2);
    m_rpi.min = configSGD(L"rms_wgt_min", 0.1);
    m_rpi.max = configSGD(L"rms_wgt_max", 10.0);
    m_rpi.gamma = configSGD(L"rms_gamma", 0.99);

    m_needAveMultiplier = configSGD(L"normWithAveMultiplier", true);
    m_L2RegWeight = configSGD(L"L2RegWeight", 0.0);
    m_L1RegWeight = configSGD(L"L1RegWeight", 0.0);

    // for backward support. future setups should use gradUpdateType='AdaGrad', instead of useAdagrad=true
    if (configSGD(L"useAdagrad", false))
        m_gradType.type = GradientsUpdateType::AdaGrad;

    m_adaptationRegType = ParseAdaptationRegType(configSGD(L"adaptationRegType", L"None"));
    m_adaptationRegWeight = configSGD(L"adaptationRegWeight", 0.0);

    // gradient check setup
    m_doGradientCheck = configSGD(L"gradientcheck", false);
    m_gradientCheckSigDigit = configSGD(L"sigFigs", 6.0); // TODO: why is this a double?

    if (m_doGradientCheck && sizeofElemType != sizeof(double))
    {
        LogicError("Gradient check needs to use precision = 'double'.");
    }

    m_useAllDataForPreComputedNode = configSGD(L"UseAllDataForPreComputedNode", true);

    // consistency checks
    for (size_t i = 0; i < m_mbSize.size(); i++)
    {
        if (m_epochSize != requestDataSize && m_epochSize < m_mbSize[i])
        {
            InvalidArgument("epoch size must be larger than mbsize.");
        }
    }

    if (m_autoLearnRateSearchType == LearningRateSearchAlgorithm::None &&
        (learningRatesPerSample.size() == 0 && learningRatesPerMB.size() == 0))
    {
        InvalidArgument("If autoLearnRateSearchType is false you must specify the learningRatesPerSample or learningRatesPerMB parameter.");
    }

    if (learningRatesPerSample.size() > 0 && learningRatesPerMB.size() > 0)
    {
        InvalidArgument("You specified both learningRatesPerSample and learningRatesPerMB. Please comment out one of them.");
    }

    if (learningRatesPerSample.size() > 0)
    {
        m_learningRatesParam = learningRatesPerSample;
        m_learningRatesSpecifiedForMBSize = intargvector(L"1");
    }
    else if (learningRatesPerMB.size() > 0) // this actually means per specified minibatch size
    {
        m_learningRatesParam = learningRatesPerMB;
        m_learningRatesSpecifiedForMBSize = m_mbSize;
    }

    if ((int) (momentumPerSample.size() > 0) + (int) (momentumPerMB.size() > 0) + (int) (momentumAsTimeConstant.size() > 0) > 1)
    {
        InvalidArgument("You specified more than one of momentumPerSample, momentumPerMB, and momentumAsTimeConstant. Please only specify one.");
    }

    if (momentumPerSample.size() > 0) // note: noone would ever use this; use momentumAsTimeConstant instead
    {
        m_momentumParam = momentumPerSample;
        m_momentumSpecifiedForMBSize = intargvector(L"1");
    }
    else if (momentumAsTimeConstant.size() > 0)
    {
        vector<float> momentumPerSampleVec;
        for (int i = 0; i < momentumAsTimeConstant.size(); i++)
        {
            double momTC = momentumAsTimeConstant[i];
            double momPS = momTC == 0.0 ? 0 : exp(-1.0 / momTC);
            momentumPerSampleVec.push_back((float) momPS);
        }
        m_momentumParam = momentumPerSampleVec;
        m_momentumSpecifiedForMBSize = intargvector(L"1");
    }
    else if (momentumPerMB.size() > 0)
    {
        m_momentumParam = momentumPerMB;
        m_momentumSpecifiedForMBSize = m_mbSize;
    }
    else // default: momentumPerMB = 0.9 per MB
    {
        m_momentumParam = floatargvector(L"0.9");
        m_momentumSpecifiedForMBSize = m_mbSize;
    }
    m_useNesterovMomentum = useNesterovMomentum;

    for (int i = 0; i < m_momentumParam.size(); i++)
    {
        if (m_momentumParam[i] >= 1.0 || m_momentumParam[i] < 0.0)
        {
            InvalidArgument("Momentum parameter must be in [0, 1).");
        }
    }

    if (m_learnRateDecreaseFactor > 1 || m_learnRateIncreaseFactor < 1)
    {
        InvalidArgument("learnRateIncreaseFactor must be >= 1 and learnRateDecreaseFactor must be <= 1.");
    }

    for (size_t i = 0; i < m_dropoutRates.size(); i++)
    {
        if (m_dropoutRates[i] >= 1 || m_dropoutRates[i] < 0)
        {
            InvalidArgument("dropoutRate must be >= 0 and < 1.");
        }
    }

    if (m_adaptationRegWeight > 1 || m_adaptationRegWeight < 0)
        InvalidArgument("adaptationRegWeight must be in [0 1]");

    m_minLearnRate = configSGD(L"minLearningRatePerSample", 1e-9f);

    m_needAdaptRegularization = false;

    // BUGBUG: these are not passed to Init()
    m_doUnitTest = configSGD(L"unitTest", false);

    m_perfTraceLevel = configSGD(L"perfTraceLevel", (int)0);

    // parallel training
    m_parallelizationMethod = ParallelizationMethod::none;
    m_numGradientBits = vector<int>{8 * (int)sizeofElemType}; // means no quantization
    m_zeroThresholdFor1Bit = true;
    m_bufferedAsyncGradientAggregation = false;
    m_enableDistributedMBReading = false;
    m_parallelizationStartEpochNum = 0;
    m_modelAggregationBlockSize = 0; 

    if (configSGD.Exists(L"ParallelTrain"))
    {
        MPIWrapperPtr pMPI = MPIWrapper::GetInstance(); 
        if (!pMPI) 
        {
            // some users may forget to specify parallelTrain option 
            // in this case, falling back to normal SGD
            fprintf(stderr, "parallelTrain option is not enabled. ParallelTrain config will be ignored.\n");
        }
        else
        {
            size_t numMPIWorkers = pMPI->NumNodesInUse();            
        const ConfigRecordType& configParallelTrain(configSGD(L"ParallelTrain", ConfigRecordType::Record()));
        m_parallelizationMethod = ParseParallelizationMethod(configParallelTrain(L"parallelizationMethod", L"none"));
        m_parallelizationStartEpochNum = configParallelTrain(L"parallelizationStartEpoch", (int) 1) - 1; // Internally, epoch numbers are 0-based
        if (m_parallelizationStartEpochNum < 0 /* sic */)
            // Be explicit that user-facing epoch numbers are 1-based
            InvalidArgument("parallelizationStartEpoch must be greater or equal to 1");
        m_enableDistributedMBReadingNotSpecified = !configParallelTrain.Exists(L"distributedMBReading");
        m_enableDistributedMBReading = configParallelTrain(L"distributedMBReading", false);
        m_syncStatsTrace = configParallelTrain(L"syncPerfStats", (int) 0);

        if (configParallelTrain.Exists(L"DataParallelSGD"))
        {
            const ConfigRecordType& configDataParallelSGD(configParallelTrain(L"DataParallelSGD", ConfigRecordType::Record()));
            let defaultGradientBits = 8 * (int)sizeofElemType;
            m_numGradientBits = configDataParallelSGD(L"gradientBits", ConfigRecordType::Array(intargvector(vector<int>{defaultGradientBits})));
            m_zeroThresholdFor1Bit = configDataParallelSGD(L"useZeroThresholdFor1BitQuantization", true);
            m_bufferedAsyncGradientAggregation = configDataParallelSGD(L"useBufferedAsyncGradientAggregation", false);
            for (size_t i = 0; i < m_numGradientBits.size(); i++)
            {
                if (m_numGradientBits[i] < 1 || m_numGradientBits[i] > defaultGradientBits)
                    InvalidArgument("gradientBits values must be in the range [1, 32] when using precision=float and in range [1, 64] when using precision=double.");
            }
        }
        if (configParallelTrain.Exists(L"ModelAveragingSGD"))
        {
            const ConfigRecordType& configMASGD(configParallelTrain(L"ModelAveragingSGD", ConfigRecordType::Record()));
                if (configMASGD.Exists(L"blockSizePerWorker") && configMASGD.Exists(L"blockSize"))
                    InvalidArgument("It is only allowed to set blockSizePerWorker or blockSize, not both of them");
                else if (configMASGD.Exists(L"blockSize"))
                    m_modelAggregationBlockSize = configMASGD(L"blockSize");
                else if (configMASGD.Exists(L"blockSizePerWorker"))
                {
                    m_modelAggregationBlockSize = configMASGD(L"blockSizePerWorker");
                    m_modelAggregationBlockSize *= numMPIWorkers;
                }
                else
                    m_modelAggregationBlockSize = 40000 * numMPIWorkers;    // default value 
#if 1           // legacy option 
            if (configMASGD.Exists(L"syncFrequencyInFrames"))
            {
                    if (configMASGD.Exists(L"blockSizePerWorker") || configMASGD.Exists(L"blockSize"))
                        InvalidArgument("syncFrequencyInFrames is a deprecated alias of blockSizePerWorker. It is not allowed to specify both of them");
                    m_modelAggregationBlockSize = configMASGD(L"syncFrequencyInFrames");
                    m_modelAggregationBlockSize *= numMPIWorkers;
                    fprintf(stderr, "WARNING: option syncFrequencyInFrames in ModelAveragingSGD is going to be deprecated. Please use blockSizePerWorker instead\n");
                }
                if (configMASGD.Exists(L"syncPeroid"))
                {
                    if (configMASGD.Exists(L"blockSizePerWorker") || configMASGD.Exists(L"blockSize"))
                        InvalidArgument("syncPeriod is a deprecated alias of blockSizePerWorker. It is not allowed to specify both of them");
                    m_modelAggregationBlockSize = configMASGD(L"syncPeriod");
                    m_modelAggregationBlockSize *= numMPIWorkers;
                    fprintf(stderr, "WARNING: option syncPeroid in ModelAveragingSGD is going to be deprecated. Please use blockSizePerWorker instead in the future.\n");
            }
#endif
        }
        if (configParallelTrain.Exists(L"BlockMomentumSGD"))
        {
#ifndef CNTK_PARALLEL_TRAINING_SUPPORT
            InvalidArgument("BlockMomentumSGD is not enabled in this version.\n"); 
#else
            const ConfigRecordType& configBMSGD(configParallelTrain(L"BlockMomentumSGD", ConfigRecordType::Record()));
                if (configBMSGD.Exists(L"blockSize") && configBMSGD.Exists(L"blockSizePerWorker"))
                    InvalidArgument("It is only allowed to set blockSizePerWorker or blockSize, not both of them");
                else if (configBMSGD.Exists(L"blockSizePerWorker"))
                {
                    m_modelAggregationBlockSize = configBMSGD(L"blockSizePerWorker");
                    m_modelAggregationBlockSize *= numMPIWorkers;
                }
                else if (configBMSGD.Exists(L"blockSize"))
                    m_modelAggregationBlockSize = configBMSGD(L"blockSize");
                else
                    m_modelAggregationBlockSize = 120000 * numMPIWorkers; // default value 
#if 1           // legacy option
                if (configBMSGD.Exists(L"syncPeriod"))
                {
                    if (configBMSGD.Exists(L"blockSizePerWorker") || configBMSGD.Exists(L"blockSize"))
                        InvalidArgument("syncPeriod is a deprecated alias of blockSizePerWorker. It is not allowed to specify both of them");
                    m_modelAggregationBlockSize = configBMSGD(L"syncPeriod");
                    m_modelAggregationBlockSize *= numMPIWorkers;
                    fprintf(stderr, "WARNING: option syncPeroid in BlockMomentumSGD is going to be deprecated. Please use blockSizePerWorker instead in the future.\n");
                }
#endif 
            m_resetSGDMomentum = configBMSGD(L"resetSGDMomentum", true);
            m_useNesterovBlockMomentum = configBMSGD(L"useNesterovMomentum", true);
            m_blockLearningRate = configBMSGD(L"blockLearningRate", 1.0); 

            if (configBMSGD.Exists(L"blockMomentumPerSync") && configBMSGD.Exists(L"blockMomentumAsTimeConstant"))
            {
                InvalidArgument("It is only allowed to set either blockMomentumPerSync or blockMomentumAsTimeConstant, not both of them");
            }
            else if (configBMSGD.Exists(L"blockMomentumAsTimeConstant"))
            {
                m_blockMomentumAsTimeConstant = configBMSGD(L"blockMomentumAsTimeConstant"); 
            }
#if 1           // This option "blockMomentumPerSync" is going to be deprecated in the future 
            else if (configBMSGD.Exists(L"blockMomentumPerSync"))
            {
                double blockMomentum = configBMSGD(L"blockMomentumPerSync");
                    m_blockMomentumAsTimeConstant = BlockMomentumSGD<double>::Momentum2TimeConstant(blockMomentum, m_modelAggregationBlockSize);
            }
#endif 
            else /*if (!configBMSGD.Exists(L"blockMomentumPerSync") && !configBMSGD.Exists(L"blockMomentumAsTimeConstant"))*/
            {
                    double blockMomentum = 1.0 - 1.0 / (double)numMPIWorkers;   // this is a default value which ensures each block update contributes equally
                    m_blockMomentumAsTimeConstant = BlockMomentumSGD<double>::Momentum2TimeConstant(blockMomentum, m_modelAggregationBlockSize);
            }
#endif 
                InitializeAndCheckBlockMomentumSGDParameters();
        }
        } // if (!pMPI)
    } // if (configSGD.Exists(L"ParallelTrain"))
}

static size_t GetSizeOfPrecision(const ScriptableObjects::IConfigRecordPtr configp)
{
    wstring precision = configp->Get(L"precision");
    if (precision == L"float")
        return sizeof(float);
    else if (precision == L"double")
        return sizeof(double);
    else
        RuntimeError("invalid value '%ls' for 'precision', must be 'float' or 'double'", precision.c_str());
}

SGDParams::SGDParams(const ScriptableObjects::IConfigRecordPtr configp)
    : SGDParams(*configp, GetSizeOfPrecision(configp))
{
}

void SGDParams::InitializeAndCheckBlockMomentumSGDParameters()
{
#ifdef CNTK_PARALLEL_TRAINING_SUPPORT 
    // final argument checking in case of user specifying a bad parameter
    size_t numMPIWorker = MPIWrapper::GetInstance()->NumNodesInUse();
    double blockMomentum = BlockMomentumSGD<double>::TimeConstant2Momentum(m_blockMomentumAsTimeConstant, m_modelAggregationBlockSize);
    if ((1 - blockMomentum)*m_blockLearningRate*numMPIWorker >= 2.0)
    {
        fprintf(stderr, "WARNING: (1-blockMomentumPerSync)*blockLearningRate is larger than 2*numWorkers; it is possible to overshoot.");
    }
    if (blockMomentum == 0.0)
    {
        fprintf(stderr, "WARNING: blockMomentum equals to zero. \n");
    }
#else
    // don't need do anything here 
    m_blockMomentumAsTimeConstant = 0.0;
    m_blockLearningRate = 1.0;
#endif 
}

// register SGD<> with the ScriptableObject system
ScriptableObjects::ConfigurableRuntimeTypeRegister::AddFloatDouble<SGD<float>, SGD<double>> registerSGDOptimizer(L"SGDOptimizer");

}}}<|MERGE_RESOLUTION|>--- conflicted
+++ resolved
@@ -932,20 +932,10 @@
     // for differential logging, we keep the previous criterion values around
     EpochCriterion         epochCriterionLastLogged  = epochCriterion;
     vector<EpochCriterion> epochEvalErrorsLastLogged = epochEvalErrors;
-<<<<<<< HEAD
-    // Now, we need to use a switch to enable/disable wk in BatchNormalization.
-    // If we can determine whether wk added or not for each node, then, discard this
-    // TODO: Define "wk" and say what this is for and in which context it is used.
-    std::unordered_set<ComputationNodeBasePtr> batchNormalizationWeights;
-    if (m_disableWkInBatchNormal) {
-        for (auto& evalNode : evaluationNodes) 
-=======
-
     // NOTE: For ResNet, the regularization in BatchNormalization should be disable.
     if (m_disableRegInBatchNormalization) {
         let bnNodes = net->GetNodesWithType(L"BatchNormalization");
         for (auto &node : bnNodes)
->>>>>>> 0b0a5af4
         {
             let bnNode = dynamic_pointer_cast<BatchNormalizationNode<ElemType>>(node);
             bnNode->DisableRegInBatchNormalization();
