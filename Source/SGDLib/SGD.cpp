--- conflicted
+++ resolved
@@ -916,21 +916,12 @@
 
     if (m_traceLevel > 0)
     {
-<<<<<<< HEAD
-    fprintf(stderr, "\n");
-    LOGPRINTF(stderr, "Starting minibatch loop");
-    if (useGradientAggregation)
-    {
-        fprintf(stderr, ", DataParallelSGD training (MyRank = %d, NumNodes = %d, NumGradientBits = %d)",
-                (int) m_mpi->CurrentNodeRank(), (int) m_mpi->NumNodesInUse(), (int) m_numGradientBits);
-=======
         fprintf(stderr, "\n");
         LOGPRINTF(stderr, "Starting minibatch loop");
         if (useGradientAggregation)
         {
             fprintf(stderr, ", DataParallelSGD training (myRank = %d, numNodes = %d, numGradientBits = %d)",
                     (int) m_mpi->CurrentNodeRank(), (int) m_mpi->NumNodesInUse(), (int) m_numGradientBits[epochNumber]);
->>>>>>> 061be6ea
 
         if (m_bufferedAsyncGradientAggregation)
             fprintf(stderr, ", BufferedAsyncGradientAggregation is ENABLED");
@@ -1003,15 +994,9 @@
         auto profilerState = ProfilerTimeBegin();
         bool wasDataRead = DataReaderHelpers::GetMinibatchIntoNetwork<ElemType>(*trainSetDataReader, net, criterionNodes[0],
                                                                                 useDistributedMBReading, useParallelTrain, *inputMatrices, actualMBSize, m_mpi);
-<<<<<<< HEAD
-=======
 
         if (maxNumSamplesExceeded) // Dropping data.
             wasDataRead = false;
-
-        if (!wasDataRead && (!useDistributedMBReading || noMoreSamplesToProcess)) // in case of distributed reading, we do a few more loops until all ranks have completed
-            break;                                                                // end of epoch
->>>>>>> 061be6ea
 
         if (!wasDataRead && (!useDistributedMBReading || noMoreSamplesToProcess)) // in case of distributed reading, we do a few more loops until all ranks have completed
         {
@@ -1406,13 +1391,10 @@
         AttemptUtteranceDerivativeFeatures(net, trainSetDataReader, featureNodes, inputMatrices);
 
         profiler.NextSample();
-<<<<<<< HEAD
+        isFirstMinibatch = false;
     
         ProfilerTimeEnd(profilerState, profilerEvtMainPost);
         ProfilerTimeEnd(minibatchProfilerState, profilerEvtMainMinibatch);
-=======
-        isFirstMinibatch = false;
->>>>>>> 061be6ea
     }
 
     // --- END MAIN MINIBATCH LOOP
@@ -2843,25 +2825,6 @@
         else
         {
             size_t numMPIWorkers = pMPI->NumNodesInUse();            
-<<<<<<< HEAD
-            const ConfigRecordType& configParallelTrain(configSGD(L"ParallelTrain", ConfigRecordType::Record()));
-            m_parallelizationMethod = ParseParallelizationMethod(configParallelTrain(L"parallelizationMethod", L"none"));
-        m_parallelizationStartEpochNum = configParallelTrain(L"parallelizationStartEpoch", (int) 1) - 1; // Epoch numbers internally are 0 based
-            m_enableDistributedMBReading = configParallelTrain(L"distributedMBReading", false);
-        m_syncStatsTrace = configParallelTrain(L"syncPerfStats", (int) 0);
-
-            if (configParallelTrain.Exists(L"DataParallelSGD"))
-            {
-                const ConfigRecordType& configDataParallelSGD(configParallelTrain(L"DataParallelSGD", ConfigRecordType::Record()));
-                size_t defaultGradientBits = 8 * sizeofElemType;
-                m_numGradientBits = configDataParallelSGD(L"gradientBits", defaultGradientBits);
-                m_zeroThresholdFor1Bit = configDataParallelSGD(L"useZeroThresholdFor1BitQuantization", true);
-                m_bufferedAsyncGradientAggregation = configDataParallelSGD(L"useBufferedAsyncGradientAggregation", false);
-                if ( m_numGradientBits < 1 || m_numGradientBits > (8 * sizeofElemType) )
-                {
-                    InvalidArgument("gradientBits must be in the range [1, 32] when using precision=float and in range [1, 64] when using precision=double!");
-                }
-=======
         const ConfigRecordType& configParallelTrain(configSGD(L"ParallelTrain", ConfigRecordType::Record()));
         m_parallelizationMethod = ParseParallelizationMethod(configParallelTrain(L"parallelizationMethod", L"none"));
         m_parallelizationStartEpochNum = configParallelTrain(L"parallelizationStartEpoch", (int) 1) - 1; // Internally, epoch numbers are 0-based
@@ -2883,11 +2846,11 @@
             {
                 if (m_numGradientBits[i] < 1 || m_numGradientBits[i] > defaultGradientBits)
                     InvalidArgument("gradientBits values must be in the range [1, 32] when using precision=float and in range [1, 64] when using precision=double.");
->>>>>>> 061be6ea
-            }
-            if (configParallelTrain.Exists(L"ModelAveragingSGD"))
-            {
-                const ConfigRecordType& configMASGD(configParallelTrain(L"ModelAveragingSGD", ConfigRecordType::Record()));
+            }
+        }
+        if (configParallelTrain.Exists(L"ModelAveragingSGD"))
+        {
+            const ConfigRecordType& configMASGD(configParallelTrain(L"ModelAveragingSGD", ConfigRecordType::Record()));
                 if (configMASGD.Exists(L"blockSizePerWorker") && configMASGD.Exists(L"blockSize"))
                     InvalidArgument("It is only allowed to set blockSizePerWorker or blockSize, not both of them");
                 else if (configMASGD.Exists(L"blockSize"))
@@ -2899,16 +2862,9 @@
                 }
                 else
                     m_modelAggregationBlockSize = 40000 * numMPIWorkers;    // default value 
-<<<<<<< HEAD
-                }
-#if 1  // legacy option 
-                if (configMASGD.Exists(L"syncFrequencyInFrames"))
-                {
-=======
 #if 1           // legacy option 
             if (configMASGD.Exists(L"syncFrequencyInFrames"))
             {
->>>>>>> 061be6ea
                     if (configMASGD.Exists(L"blockSizePerWorker") || configMASGD.Exists(L"blockSize"))
                         InvalidArgument("syncFrequencyInFrames is a deprecated alias of blockSizePerWorker. It is not allowed to specify both of them");
                     m_modelAggregationBlockSize = configMASGD(L"syncFrequencyInFrames");
@@ -2956,20 +2912,6 @@
                 m_useNesterovBlockMomentum = configBMSGD(L"useNesterovMomentum", true);
                 m_blockLearningRate = configBMSGD(L"blockLearningRate", 1.0);
 
-<<<<<<< HEAD
-                if (configBMSGD.Exists(L"blockMomentumPerSync") && configBMSGD.Exists(L"blockMomentumAsTimeConstant"))
-                {
-                    InvalidArgument("It is only allowed to set either blockMomentumPerSync or blockMomentumAsTimeConstant, not both of them");
-                }
-                else if (configBMSGD.Exists(L"blockMomentumAsTimeConstant"))
-                {
-                    m_blockMomentumAsTimeConstant = configBMSGD(L"blockMomentumAsTimeConstant");
-                }
-#if 1       // This option "blockMomentumPerSync" is going to be deprecated in the future 
-                else if (configBMSGD.Exists(L"blockMomentumPerSync"))
-                {
-                    double blockMomentum = configBMSGD(L"blockMomentumPerSync");
-=======
             if (configBMSGD.Exists(L"blockMomentumPerSync") && configBMSGD.Exists(L"blockMomentumAsTimeConstant"))
             {
                 InvalidArgument("It is only allowed to set either blockMomentumPerSync or blockMomentumAsTimeConstant, not both of them");
@@ -2982,7 +2924,6 @@
             else if (configBMSGD.Exists(L"blockMomentumPerSync"))
             {
                 double blockMomentum = configBMSGD(L"blockMomentumPerSync");
->>>>>>> 061be6ea
                     m_blockMomentumAsTimeConstant = BlockMomentumSGD<double>::Momentum2TimeConstant(blockMomentum, m_modelAggregationBlockSize);
                 }
 #endif 
@@ -2993,12 +2934,7 @@
                 }
 #endif 
                 InitializeAndCheckBlockMomentumSGDParameters();
-<<<<<<< HEAD
-                
-            }
-=======
-        }
->>>>>>> 061be6ea
+        }
         } // if (!pMPI)
     } // if (configSGD.Exists(L"ParallelTrain"))
 }
